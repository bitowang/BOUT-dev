--- conflicted
+++ resolved
@@ -58,11 +58,7 @@
 
   //Finish generic initialisation
   void init(const int nlocalIn, const int neqIn, const BoutReal atolIn, 
-<<<<<<< HEAD
-	    const BoutReal rtolIn, Options options=NULL);
-=======
 	    const BoutReal rtolIn, Options *options=NULL);
->>>>>>> 3410b252
 
   //Get the time at given stage
   BoutReal setCurTime(const BoutReal timeIn, const BoutReal dt, const int curStage);
