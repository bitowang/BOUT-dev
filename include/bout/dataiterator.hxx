/*


 */

#ifndef __DATAITERATOR_H__
#define __DATAITERATOR_H__

#include <iterator>
#include <iostream>
#include "unused.hxx"

#ifdef _OPENMP
#include <omp.h>
int DI_spread_work(int num_work, int thread, int max_thread);
#endif

/*!
 * Set of indices - DataIterator is dereferenced into these
 */
struct Indices {
  int x;
  int y;
  int z;
};

#define DI_GET_END ((void *) NULL)

/*!
 * Provides range-based iteration over indices. 
 * If OpenMP is enabled, then this divides work between threads.
 * 
 * This is used mainly to loop over the indices of fields,
 * and provides convenient ways to index 
 * 
 * Example
 * -------
 * 
 * Start,end values for (x,y,z) can be specified directly:
 * 
 *     for(d = DataIterator(xs, xe, ys, ye, zs, ze); !d.done(); ++d) {
 *       // print index
 *       output.write("%d,%d,%d\n", d.x, d.y, d.z);
 *       // Index into a Field3D variable 'f'
 *       output.write("Value = %e\n", f[d]);
 *     }
 * 
 * Usually DataIterator is used to loop over fields. Field3D::begin()
 * and Field3D::end() return DataIterator objects:
 * 
 *     Field3D f(0.0); // Initialise field
 *     for(auto i : f) { // Loop over all indices, including guard cells
 *       f[i] = i.x; // Indexing using DataIterator
 *     }
 * 
 */
class DataIterator
  : public std::iterator<std::bidirectional_iterator_tag, Indices> {
private:
  /*!
   * This initialises OpenMP threads if enabled, and
   * divides iteration index ranges between threads
   */
  void omp_init(int xs,int xe,bool end);
public:
  /*!
   * Constructor. This sets index ranges.
   * If OpenMP is enabled, the index range is divided
   * between threads using the omp_init method.
   */ 
  DataIterator(int xs, int xe,
	       int ys, int ye,
	       int zs, int ze) : 
#ifndef _OPENMP
    x(xs), y(ys), z(zs),
    xstart(xs),   ystart(ys),   zstart(zs),
    xend(xe),     yend(ye),     zend(ze),
    xmin(xstart), ymin(ystart), zmin(zstart),
    xmax(xend),   ymax(yend),   zmax(zend),
#else
    xmin(xstart), ymin(ys),     zmin(zs),
    xmax(xend),   ymax(ye),     zmax(ze)
#endif
    isEnd(false)
  {
    omp_init(xs,xe,false);
  }

  /*!
   * set end();
   * use as DataIterator(int,int,int,int,int,int,DI_GET_END);
   */
  DataIterator(int xs, int xe,
	       int ys, int ye,
	       int zs, int ze, void* UNUSED(dummy)) :
#ifndef _OPENMP
    x(xe), y(ye), z(ze),
    xstart(xs),   ystart(ys),   zstart(zs),
    xend(xe),     yend(ye),     zend(ze),
    xmin(xstart), ymin(ystart), zmin(zstart),
    xmax(xend),   ymax(yend),   zmax(zend),
#else
    xmin(xstart), ymin(ys),   zmin(zs),
    xmax(xend),   ymax(ye),   zmax(ze),
#endif
    isEnd(true)
  {
    omp_init(xs,xe,true);
    next();
  }
  
  /*!
   * The index variables, updated during loop
   * Should make these private and provide getters?
   */
  int x, y, z;

  /// Pre-increment operator. Use this rather than post-increment when possible
  DataIterator& operator++() { next(); return *this; }
  
  /// Post-increment operator
  DataIterator operator++(int) { DataIterator tmp(*this); next(); return tmp; }
  
  /// Pre-decrement operator
  DataIterator& operator--() { prev(); return *this; }
  
  /// Post-decrement operator
  DataIterator operator--(int) { DataIterator tmp(*this); prev(); return tmp; }

  /// Comparison operator. Most common use is in for loops
  inline bool operator!=(const DataIterator& rhs) const {
    //return  !(x == rhs.x && y == rhs.y && z == rhs.z);
    if (rhs.isEnd){
      return !this->done();
    } else {
      return  !(x == rhs.x && y == rhs.y && z == rhs.z);
    }
  }
  
  /*!
   * Dereference operators
   * These are needed because the C++11 for loop
   * dereferences the iterator
   */
  DataIterator& operator*() {
    return *this;
  }
  
  /*!
   * Const dereference operator. 
   * Needed because C++11 for loop dereferences the iterator
   */
  const DataIterator& operator*() const {
    return *this;
  }

  /*!
   * Add an offset to the index for general stencils
   */
<<<<<<< HEAD
  const inline Indices offset(int dx, int dy, int dz) const {
    int nz = zend-zstart+1;
    return {x+dx, y+dy, ((z+dz-zstart + nz) % nz) + zstart};
=======
  const Indices offset(int dx, int dy, int dz) const {
    if (dz>0){
      int zp=z;
      for (int j=0;j<dz;++j)
        zp=(zp == zend ? zstart : zp+1);
      return {x+dx, y+dy, zp };
    } else {
      int zm=z;
      for (;dz!= 0;++dz)
        zm = (zm == zstart ? zend : zm-1);
      return {x+dx, y+dy, zm };
    }
>>>>>>> 7fb07bf2
  }
  
  /*
   * Shortcuts for common offsets, one cell
   * in each direction.
   */
  // general implementation for an abitrary number of cells
  // which defaults to one if used as .xp();
  /// The index one point +1 in x
  const inline Indices xp(int i=1) const { return {x+i, y, z}; }
  /// The index one point -1 in x
  const inline Indices xm(int i=1) const { return {x-i, y, z}; }
  /// The index one point +1 in y
  const inline Indices yp(int i=1) const { return {x, y+i, z}; }
  /// The index one point -1 in y
  const inline Indices ym(int i=1) const { return {x, y-i, z}; }
  /// The index one point +1 in z. Wraps around zend to zstart
  const inline Indices zp(int i=1) const {
    int zp=z;
    for (int j=0;j<i;++j)
      zp=(zp == zend ? zstart : zp+1);
    return {x, y, zp }; }
  /// The index one point -1 in z. Wraps around zstart to zend
  const inline Indices zm(int i=1) const {
    int zm=z;
    for (;i!= 0;--i)
      zm = (zm == zstart ? zend : zm-1);
    return {x, y, zm }; }
  // and for 2 cells
  const inline Indices xpp() const { return xp(2); }
  const inline Indices xmm() const { return xm(2); }
  const inline Indices ypp() const { return yp(2); }
  const inline Indices ymm() const { return ym(2); }
  const inline Indices zpp() const { return zp(2); }
  const inline Indices zmm() const { return zm(2); }
  
  /*!
   * Resets DataIterator to the start of the range
   */
  void start() {
    x = xstart; y = ystart; z = zstart;
  }

  /*!
   * Sets DataIterator to one index past the end of the range
   */ 
  void end() {
    x = xend; y = yend; z = zend;
    next();
  }

  /*!
   * Checks if finished looping. Is this more efficient than
   * using the more idiomatic it != DataIterator::end() ?
   */
  bool done() const {
#ifndef _OPENMP
    return (x > xend) || (x < xstart);
#else //_OPENMP
    return (x == xend && y == yend && z > zend)
      || x > xend ||
      (x <= xstart && y <= ystart && z < zstart)  ;
#endif //_OPENMP
  }
  
private:
  DataIterator(); // Disable null constructor

  int xstart, ystart, zstart;
  int xend,   yend,   zend;
#ifndef _OPENMP
  int &xmin, &ymin, &zmin;
#else
  int xmin, ymin, zmin;
#endif

#ifndef _OPENMP
  int &xmax, &ymax, &zmax;
#else
  int xmax, ymax, zmax;
#endif
  const bool isEnd;
  /// Advance to the next index
  void next() {
    ++z;
    if(z > zmax) {
      z = zmin;
      ++y;
      if(y > ymax) {
	y = ymin;
	++x;
      }
    }
  }

  /// Rewind to the previous index
  void prev() {
    --z;
    if(z < zmin) {
      z = zmax;
      --y;
      if(y < ymin) {
	y = ymax;
	--x;
      }
    }
  }
};

/*!
 * Specifies a range of indices which can be iterated over
 * and begin() and end() methods for range-based for loops
 * 
 * Example
 * -------
 *
 * Index ranges can be defined manually:
 *
 *     IndexRange r(0, 10, 0, 20, 0, 30);
 *     
 * then iterated over using begin() and end()
 *
 *     for( DataIterator i = r.begin(); i != r.end(); i++ ) {
 *       output.write("%d,%d,%d\n", i.x, i.y, i.z);
 *     }
 *
 * or the more convenient range for loop:
 *
 *     for( auto i : r ) {
 *       output.write("%d,%d,%d\n", i.x, i.y, i.z);
 *     }
 *
 * A common use for this class is to loop over
 * regions of a field:
 *
 *     Field3D f(0.0);
 *     for( auto i : f.region(RGN_NOBNDRY) ) {
 *       f[i] = 1.0;
 *     }
 * 
 * where RGN_NOBNDRY specifies a region not including
 * boundary/guard cells. 
 */
struct IndexRange {
  int xstart, xend;
  int ystart, yend;
  int zstart, zend;
  
  const DataIterator begin() const {
    return DataIterator(xstart, xend, 
                        ystart, yend,
                        zstart, zend);
  }
  const DataIterator end() const {
    return DataIterator(xstart, xend, 
			ystart, yend,
			zstart, zend, DI_GET_END);
  }
};

#ifdef _OPENMP
inline int DI_spread_work(int work,int cp,int np){
  int pp=work/np;
  int rest=work%np;
  int result=pp*cp;
  if (rest > cp){
    result +=cp;
  } else {
    result +=rest;
  }
  return result;
};

inline void DataIterator::omp_init(int xs, int xe,bool end){
  xmin=xs;
  xmax=xe;
  // In the case of OPENMP we need to calculate the range
  int threads=omp_get_num_threads();
  if (threads > 1){
    int ny=ymax-ymin+1;
    int nz=zmax-zmin+1;
    int work  = (xmax-xmin+1)*ny*nz;
    int current_thread = omp_get_thread_num();
    int begin = DI_spread_work(work,current_thread,threads);
    int end   = DI_spread_work(work,current_thread+1,threads);
    --end;
    zend   = (end   % nz) + zmin;
    zstart = (begin % nz) + zmin;
    end   /= nz;
    begin /= nz;
    yend   = (end   % ny) + ymin;
    ystart = (begin % ny) + ymin;
    end   /= ny;
    begin /= ny;
    xend   = end;
    xstart = begin;
  } else {
    zstart = zmin;
    zend   = zmax;
    ystart = ymin;
    yend   = ymax;
    xstart = xs;
    xend   = xe;
  }
  if (!end){
    x=xstart;
    y=ystart;
    z=zstart;
  } else {
    x=xend;
    y=yend;
    z=zend;
  }
};
#else
inline void DataIterator::omp_init(int UNUSED(xs), int UNUSED(xe), bool UNUSED(end)){;}
#endif

#endif // __DATAITERATOR_H__<|MERGE_RESOLUTION|>--- conflicted
+++ resolved
@@ -157,12 +157,7 @@
   /*!
    * Add an offset to the index for general stencils
    */
-<<<<<<< HEAD
   const inline Indices offset(int dx, int dy, int dz) const {
-    int nz = zend-zstart+1;
-    return {x+dx, y+dy, ((z+dz-zstart + nz) % nz) + zstart};
-=======
-  const Indices offset(int dx, int dy, int dz) const {
     if (dz>0){
       int zp=z;
       for (int j=0;j<dz;++j)
@@ -174,7 +169,6 @@
         zm = (zm == zstart ? zend : zm-1);
       return {x+dx, y+dy, zm };
     }
->>>>>>> 7fb07bf2
   }
   
   /*
