--- conflicted
+++ resolved
@@ -78,10 +78,7 @@
     // start / end : start and end point of the iterator
     xstart(xs),   ystart(ys),   zstart(zs),
     xend(xe),     yend(ye),     zend(ze),
-<<<<<<< HEAD
-=======
     // Min / Max are the values of the domain we iterate over
->>>>>>> c76ce58e
     xmin(xstart), ymin(ystart), zmin(zstart),
     xmax(xend),   ymax(yend),   zmax(zend),
 #else
