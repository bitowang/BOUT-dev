--- conflicted
+++ resolved
@@ -167,12 +167,8 @@
   static void cleanup() {
     // Clean the store, deleting data
     store(true);
-<<<<<<< HEAD
-    // Don't use the store anymore
-=======
     // Don't use the store anymore. This is so that array releases
     // after cleanup() get deleted rather than put into the store
->>>>>>> ac011388
     useStore(false);
   }
 
