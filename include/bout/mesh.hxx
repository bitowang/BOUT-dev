/*!************************************************************************
 * \file mesh.hxx
 *
 * Interface for mesh classes. Contains standard variables and useful
 * routines.
 * 
 * Changelog
 * =========
 *
 * 2014-12 Ben Dudson <bd512@york.ac.uk>
 *     * Removing coordinate system into separate
 *       Coordinates class
 *     * Adding index derivative functions from derivs.cxx
 * 
 * 2010-06 Ben Dudson, Sean Farley
 *     * Initial version, adapted from GridData class
 *     * Incorporates code from topology.cpp and Communicator
 *
 **************************************************************************
 * Copyright 2010 B.D.Dudson, S.Farley, M.V.Umansky, X.Q.Xu
 *
 * Contact: Ben Dudson, bd512@york.ac.uk
 * 
 * This file is part of BOUT++.
 *
 * BOUT++ is free software: you can redistribute it and/or modify
 * it under the terms of the GNU Lesser General Public License as published by
 * the Free Software Foundation, either version 3 of the License, or
 * (at your option) any later version.
 *
 * BOUT++ is distributed in the hope that it will be useful,
 * but WITHOUT ANY WARRANTY; without even the implied warranty of
 * MERCHANTABILITY or FITNESS FOR A PARTICULAR PURPOSE.  See the
 * GNU Lesser General Public License for more details.
 *
 * You should have received a copy of the GNU Lesser General Public License
 * along with BOUT++.  If not, see <http://www.gnu.org/licenses/>.
 *
 **************************************************************************/

class Mesh;

#ifndef __MESH_H__
#define __MESH_H__

#include "mpi.h"

#include "field_data.hxx"
#include "bout_types.hxx"
#include "field2d.hxx"
#include "field3d.hxx"
#include "datafile.hxx"
#include "options.hxx"

#include "fieldgroup.hxx"

#include "boundary_region.hxx"
#include "parallel_boundary_region.hxx"

#include "sys/range.hxx" // RangeIterator

#include "bout/deprecated.hxx"

#include <bout/griddata.hxx>

#include "coordinates.hxx"    // Coordinates class

#include "paralleltransform.hxx" // ParallelTransform class

#include "unused.hxx"

#include <bout/region.hxx>

#include <list>
#include <memory>
#include <map>

/// Type used to return pointers to handles
typedef void* comm_handle;

class Mesh {
 public:

  /// Constructor for a "bare", uninitialised Mesh
  /// Only useful for testing
  Mesh() : source(nullptr), coords(nullptr), options(nullptr) {}

  /// Constructor
  /// @param[in] s  The source to be used for loading variables
  /// @param[in] options  The options section for settings
  Mesh(GridDataSource *s, Options *options);

  /// Destructor
  virtual ~Mesh();

  /// Create a Mesh object
  ///
  /// @param[in] source  The data source to use for loading variables
  /// @param[in] opt     The option section. By default this is "mesh"
  static Mesh* create(GridDataSource *source, Options *opt = NULL);

  /// Create a Mesh object
  ///
  /// The source is determined by
  ///  1) If "file" is set in the options, read that
  ///  2) If "grid" is set in global options, read that
  ///  3) Use options as data source
  ///
  /// @param[in] opt  Input options. Default is "mesh" section
  static Mesh* create(Options *opt = NULL);
  
  /// Loads the mesh values
  /// 
  /// Currently need to create and load mesh in separate calls
  /// because creating Fields uses the global "mesh" pointer
  /// which isn't created until Mesh is constructed
  virtual int load() {return 1;}
  
  /// Add output variables to a data file
  /// These are used for post-processing
  virtual void outputVars(Datafile &UNUSED(file)) {} 
  
  // Get routines to request data from mesh file
  
  /// Get an integer from the input source
  /// 
  /// @param[out] ival  The value will be put into this variable
  /// @param[in] name   The name of the variable to read
  ///
  /// @returns zero if successful, non-zero on failure
  int get(int &ival, const string &name);

  /// Get a BoutReal from the input source
  /// 
  /// @param[out] rval  The value will be put into this variable
  /// @param[in] name   The name of the variable to read
  ///
  /// @returns zero if successful, non-zero on failure
  int get(BoutReal &rval, const string &name); 

  /// Get a Field2D from the input source
  /// including communicating guard cells
  ///
  /// @param[out] var   This will be set to the value. Will be allocated if needed
  /// @param[in] name   Name of the variable to read
  /// @param[in] def    The default value if not found
  ///
  /// @returns zero if successful, non-zero on failure
  int get(Field2D &var, const string &name, BoutReal def=0.0);

  /// Get a Field3D from the input source
  ///
  /// @param[out] var   This will be set to the value. Will be allocated if needed
  /// @param[in] name   Name of the variable to read
  /// @param[in] def    The default value if not found
  /// @param[in] communicate  Should the field be communicated to fill guard cells?
  ///
  /// @returns zero if successful, non-zero on failure
  int get(Field3D &var, const string &name, BoutReal def=0.0, bool communicate=true);

  /// Get a Vector2D from the input source.
  /// If \p var is covariant then this gets three
  /// Field2D variables with "_x", "_y", "_z" appended to \p name
  /// If \p var is contravariant, then "x", "y", "z" are appended to \p name
  ///
  /// By default all fields revert to zero
  ///
  /// @param[in] var  This will be set to the value read
  /// @param[in] name  The name of the vector. Individual fields are read based on this name by appending. See above
  ///
  /// @returns zero always. 
  int get(Vector2D &var, const string &name);

  /// Get a Vector3D from the input source.
  /// If \p var is covariant then this gets three
  /// Field3D variables with "_x", "_y", "_z" appended to \p name
  /// If \p var is contravariant, then "x", "y", "z" are appended to \p name
  ///
  /// By default all fields revert to zero
  ///
  /// @param[in] var  This will be set to the value read
  /// @param[in] name  The name of the vector. Individual fields are read based on this name by appending. See above
  ///
  /// @returns zero always. 
  int get(Vector3D &var, const string &name);

  /// Wrapper for GridDataSource::hasVar
  bool sourceHasVar(const string &name);
  
  // Communications
  /*!
   * Communicate a list of FieldData objects
   * Uses a variadic template (C++11) to pack all
   * arguments into a FieldGroup
   */
  template <typename... Ts>
  void communicate(Ts&... ts) {
    FieldGroup g(ts...);
    communicate(g);
  }

  template <typename... Ts>
  void communicateXZ(Ts&... ts) {
    FieldGroup g(ts...);
    communicateXZ(g);
  }

  /*!
   * Communicate a group of fields
   */
  void communicate(FieldGroup &g);

  /// Communcate guard cells in XZ only
  /// i.e. no Y communication
  ///
  /// @param g  The group of fields to communicate. Guard cells will be modified
  void communicateXZ(FieldGroup &g);

  /*!
   * Communicate an X-Z field
   */
  void communicate(FieldPerp &f); 

  /*!
   * Send a list of FieldData objects
   * Packs arguments into a FieldGroup and passes
   * to send(FieldGroup&).
   */
  template <typename... Ts>
  comm_handle send(Ts&... ts) {
    FieldGroup g(ts...);
    return send(g);
  }

  /// Perform communications without waiting for them
  /// to finish. Requires a call to wait() afterwards.
  ///
  /// \param g Group of fields to communicate
  /// \returns handle to be used as input to wait()
  virtual comm_handle send(FieldGroup &g) = 0;  
  virtual int wait(comm_handle handle) = 0; ///< Wait for the handle, return error code

  // non-local communications

  /// Low-level communication routine
  /// Send a buffer of data from this processor to another
  /// This must be matched by a corresponding call to
  /// receiveFromProc on the receiving processor
  ///
  /// @param[in] xproc  X index of processor to send to
  /// @param[in] yproc  Y index of processor to send to
  /// @param[in] buffer A buffer of data to send
  /// @param[in] size   The length of \p buffer
  /// @param[in] tag    A label, must be the same at receive
  virtual MPI_Request sendToProc(int xproc, int yproc, BoutReal *buffer, int size, int tag) = 0;

  /// Low-level communication routine
  /// Receive a buffer of data from another processor
  /// Must be matched by corresponding sendToProc call
  /// on the sending processor
  ///
  /// @param[in] xproc X index of sending processor
  /// @param[in] yproc Y index of sending processor
  /// @param[inout] buffer  The buffer to fill with data. Must already be allocated of length \p size
  /// @param[in] size  The length of \p buffer
  /// @param[in] tag   A label, must be the same as send
  virtual comm_handle receiveFromProc(int xproc, int yproc, BoutReal *buffer, int size, int tag) = 0;
  
  virtual int getNXPE() = 0; ///< The number of processors in the X direction
  virtual int getNYPE() = 0; ///< The number of processors in the Y direction
  virtual int getXProcIndex() = 0; ///< This processor's index in X direction
  virtual int getYProcIndex() = 0; ///< This processor's index in Y direction
  
  // X communications
  virtual bool firstX() = 0;  ///< Is this processor first in X? i.e. is there a boundary to the left in X?
  virtual bool lastX() = 0; ///< Is this processor last in X? i.e. is there a boundary to the right in X?
  bool periodicX; ///< Domain is periodic in X?

  int NXPE, PE_XIND; ///< Number of processors in X, and X processor index

  /// Send a buffer of data to processor at X index +1
  ///
  /// @param[in] buffer  The data to send. Must be at least length \p size
  /// @param[in] size    The number of BoutReals to send
  /// @param[in] tag     A label for the communication. Must be the same at receive
  virtual int sendXOut(BoutReal *buffer, int size, int tag) = 0;

  /// Send a buffer of data to processor at X index -1
  ///
  /// @param[in] buffer  The data to send. Must be at least length \p size
  /// @param[in] size    The number of BoutReals to send
  /// @param[in] tag     A label for the communication. Must be the same at receive
  virtual int sendXIn(BoutReal *buffer, int size, int tag) = 0;

  /// Receive a buffer of data from X index +1
  ///
  /// @param[in] buffer  A buffer to put the data in. Must already be allocated of length \p size
  /// @param[in] size    The number of BoutReals to receive and put in \p buffer
  /// @param[in] tag     A label for the communication. Must be the same as sent
  virtual comm_handle irecvXOut(BoutReal *buffer, int size, int tag) = 0;

  /// Receive a buffer of data from X index -1
  ///
  /// @param[in] buffer  A buffer to put the data in. Must already be allocated of length \p size
  /// @param[in] size    The number of BoutReals to receive and put in \p buffer
  /// @param[in] tag     A label for the communication. Must be the same as sent
  virtual comm_handle irecvXIn(BoutReal *buffer, int size, int tag) = 0;

  MPI_Comm getXcomm() {return getXcomm(0);} ///< Return communicator containing all processors in X
  virtual MPI_Comm getXcomm(int jy) const = 0; ///< Return X communicator
  virtual MPI_Comm getYcomm(int jx) const = 0; ///< Return Y communicator
  
  /// Is local X index \p jx periodic in Y?
  ///
  /// \param[in] jx   The local (on this processor) index in X
  virtual bool periodicY(int jx) const;

  /// Is local X index \p jx periodic in Y?
  ///
  /// \param[in] jx   The local (on this processor) index in X
  /// \param[out] ts  The Twist-Shift angle if periodic
  virtual bool periodicY(int jx, BoutReal &ts) const = 0;
  
  virtual int ySize(int jx) const; ///< The number of points in Y at fixed X index \p jx

  // Y communications
  virtual bool firstY() const = 0; ///< Is this processor first in Y? i.e. is there a boundary at lower Y?
  virtual bool lastY() const = 0; ///< Is this processor last in Y? i.e. is there a boundary at upper Y?
  virtual bool firstY(int xpos) const = 0; ///< Is this processor first in Y? i.e. is there a boundary at lower Y?
  virtual bool lastY(int xpos) const = 0; ///< Is this processor last in Y? i.e. is there a boundary at upper Y?
  virtual int UpXSplitIndex() = 0;  ///< If the upper Y guard cells are split in two, return the X index where the split occurs
  virtual int DownXSplitIndex() = 0; ///< If the lower Y guard cells are split in two, return the X index where the split occurs

  /// Send data
  virtual int sendYOutIndest(BoutReal *buffer, int size, int tag) = 0;

  /// 
  virtual int sendYOutOutdest(BoutReal *buffer, int size, int tag) = 0;

  ///
  virtual int sendYInIndest(BoutReal *buffer, int size, int tag) = 0;

  ///
  virtual int sendYInOutdest(BoutReal *buffer, int size, int tag) = 0;

  /// Non-blocking receive. Must be followed by a call to wait()
  ///
  /// @param[out] buffer  A buffer of length \p size which must already be allocated
  /// @param[in] size The number of BoutReals expected
  /// @param[in] tag  The tag number of the expected message
  virtual comm_handle irecvYOutIndest(BoutReal *buffer, int size, int tag) = 0;

  /// Non-blocking receive. Must be followed by a call to wait()
  ///
  /// @param[out] buffer  A buffer of length \p size which must already be allocated
  /// @param[in] size The number of BoutReals expected
  /// @param[in] tag  The tag number of the expected message
  virtual comm_handle irecvYOutOutdest(BoutReal *buffer, int size, int tag) = 0;

  /// Non-blocking receive. Must be followed by a call to wait()
  ///
  /// @param[out] buffer  A buffer of length \p size which must already be allocated
  /// @param[in] size The number of BoutReals expected
  /// @param[in] tag  The tag number of the expected message
  virtual comm_handle irecvYInIndest(BoutReal *buffer, int size, int tag) = 0;

  /// Non-blocking receive. Must be followed by a call to wait()
  ///
  /// @param[out] buffer  A buffer of length \p size which must already be allocated
  /// @param[in] size The number of BoutReals expected
  /// @param[in] tag  The tag number of the expected message
  virtual comm_handle irecvYInOutdest(BoutReal *buffer, int size, int tag) = 0;
  
  // Boundary region iteration

  /// Iterate over the lower Y boundary
  virtual const RangeIterator iterateBndryLowerY() const = 0;

  /// Iterate over the upper Y boundary
  virtual const RangeIterator iterateBndryUpperY() const = 0;
  virtual const RangeIterator iterateBndryLowerOuterY() const = 0;
  virtual const RangeIterator iterateBndryLowerInnerY() const = 0;
  virtual const RangeIterator iterateBndryUpperOuterY() const = 0;
  virtual const RangeIterator iterateBndryUpperInnerY() const = 0;
  
  bool hasBndryLowerY(); ///< Is there a boundary on the lower guard cells in Y?
  bool hasBndryUpperY(); ///< Is there a boundary on the upper guard cells in Y?

  // Boundary regions

  /// Return a vector containing all the boundary regions on this processor
  virtual vector<BoundaryRegion*> getBoundaries() = 0;

  /// Add a boundary region to this processor
  virtual void addBoundary(BoundaryRegion* UNUSED(bndry)) {}

  /// Get all the parallel (Y) boundaries on this processor 
  virtual vector<BoundaryRegionPar*> getBoundariesPar() = 0;

  /// Add a parallel(Y) boundary to this processor 
  virtual void addBoundaryPar(BoundaryRegionPar* UNUSED(bndry)) {}
  
  /// Branch-cut special handling (experimental)
  virtual const Field3D smoothSeparatrix(const Field3D &f) {return f;}
  
  virtual BoutReal GlobalX(int jx) const = 0; ///< Continuous X index between 0 and 1
  virtual BoutReal GlobalY(int jy) const = 0; ///< Continuous Y index (0 -> 1)
  virtual BoutReal GlobalX(BoutReal jx) const = 0; ///< Continuous X index between 0 and 1
  virtual BoutReal GlobalY(BoutReal jy) const = 0; ///< Continuous Y index (0 -> 1)
  
  //////////////////////////////////////////////////////////
  
  int GlobalNx, GlobalNy, GlobalNz; ///< Size of the global arrays. Note: can have holes
  int OffsetX, OffsetY, OffsetZ;    ///< Offset of this mesh within the global array
                                    ///< so startx on this processor is OffsetX in global
  
  /// Global locator functions
  virtual int XGLOBAL(int xloc) const = 0; ///< Continuous global X index
  virtual int YGLOBAL(int yloc) const = 0; ///< Continuous global Y index

  /// Size of the mesh on this processor including guard/boundary cells
  int LocalNx, LocalNy, LocalNz;
  
  /// Local ranges of data (inclusive), excluding guard cells
  int xstart, xend, ystart, yend;
  
  bool StaggerGrids;    ///< Enable staggered grids (Centre, Lower). Otherwise all vars are cell centred (default).
  
  bool IncIntShear; ///< Include integrated shear (if shifting X)

  /// Coordinate system
  Coordinates *coordinates() {
    if (coords) { // True branch most common, returns immediately
      return coords;
    }
    // No coordinate system set. Create default
    // Note that this can't be allocated here due to incomplete type
    // (circular dependency between Mesh and Coordinates)
    coords = createDefaultCoordinates();
    return coords;
  }

  // First derivatives in index space
  // Implemented in src/mesh/index_derivs.hxx

  BoutReal fft_derivs_filter; ///< Fraction of modes to filter. This is set in derivs_init from option "ddz:fft_filter"
  /// First derivative in X direction, in index space
  const Field3D indexDDX(const Field3D &f, CELL_LOC outloc, DIFF_METHOD method,
                         REGION region=RGN_NOBNDRY);
  /// First derivative in X direction, in index space
  const Field2D indexDDX(const Field2D &f, CELL_LOC outloc = CELL_DEFAULT,
                         DIFF_METHOD method = DIFF_DEFAULT,
                         REGION region= RGN_NOBNDRY);
  /// First derivative in Y direction in index space
  const Field3D indexDDY(const Field3D &f, CELL_LOC outloc, DIFF_METHOD method,
                         REGION region=RGN_NOBNDRY);
  /// First derivative in Y direction in index space
  const Field2D indexDDY(const Field2D &f, CELL_LOC outloc = CELL_DEFAULT,
                         DIFF_METHOD method = DIFF_DEFAULT,
                         REGION region=RGN_NOBNDRY);
  /// First derivative in Z direction in index space
  const Field3D indexDDZ(const Field3D &f, CELL_LOC outloc, DIFF_METHOD method,
                         REGION region=RGN_NOBNDRY);
  const Field3D indexDDZ(const Field3D &f, CELL_LOC outloc, DIFF_METHOD method,
                         bool inc_xbndry) {
    return indexDDZ(f, outloc, method, inc_xbndry? RGN_NOY : RGN_NOBNDRY);
  }
  /// First derivative in Z direction in index space
  const Field2D indexDDZ(const Field2D &f, CELL_LOC outloc = CELL_DEFAULT,
                         DIFF_METHOD method = DIFF_DEFAULT,
                         REGION region=RGN_NOBNDRY);

  // Second derivatives in index space
  // Implemented in src/mesh/index_derivs.hxx
  
  /// Second derivative in X direction in index space
  ///
  /// @param[in] f  The field to be differentiated
  /// @param[in] outloc  The cell location where the result is desired
  /// @param[in] method  The differencing method to use, overriding default
  const Field3D indexD2DX2(const Field3D &f, CELL_LOC outloc, DIFF_METHOD method,
                           REGION region=RGN_NOBNDRY);
  /// Second derivative in X direction in index space
  const Field2D indexD2DX2(const Field2D &f, CELL_LOC outloc = CELL_DEFAULT,
                           DIFF_METHOD method = DIFF_DEFAULT,
                           REGION region=RGN_NOBNDRY);

  /// Second derivative in Y direction in index space
  ///
  /// @param[in] f  The field to be differentiated
  /// @param[in] outloc  The cell location where the result is desired
  /// @param[in] method  The differencing method to use, overriding default
  const Field3D indexD2DY2(const Field3D &f, CELL_LOC outloc, DIFF_METHOD method,
                           REGION region=RGN_NOBNDRY);
  /// Second derivative in Y direction in index space
  const Field2D indexD2DY2(const Field2D &f, CELL_LOC outloc = CELL_DEFAULT,
                           DIFF_METHOD method = DIFF_DEFAULT,
                           REGION region=RGN_NOBNDRY);

  /// Second derivative in Z direction in index space
  ///
  /// @param[in] f  The field to be differentiated
  /// @param[in] outloc  The cell location where the result is desired
  /// @param[in] method  The differencing method to use, overriding default
  const Field3D indexD2DZ2(const Field3D &f, CELL_LOC outloc,
                           DIFF_METHOD method, REGION region);
  const Field3D indexD2DZ2(const Field3D &f, CELL_LOC outloc,
                           DIFF_METHOD method, bool inc_xbndry) {
    return indexD2DZ2(f,outloc, method, inc_xbndry ? RGN_NOY : RGN_NOBNDRY);
  }

  // Fourth derivatives in index space
  /// Fourth derivative in X direction in index space
  const Field3D indexD4DX4(const Field3D &f, CELL_LOC outloc = CELL_DEFAULT,
                           DIFF_METHOD method = DIFF_DEFAULT,
                           REGION region=RGN_NOBNDRY);
  /// Fourth derivative in X direction in index space
  const Field2D indexD4DX4(const Field2D &f, CELL_LOC outloc = CELL_DEFAULT,
                           DIFF_METHOD method = DIFF_DEFAULT,
                           REGION region=RGN_NOBNDRY);
  /// Fourth derivative in Y direction in index space
  const Field3D indexD4DY4(const Field3D &f, CELL_LOC outloc = CELL_DEFAULT,
                           DIFF_METHOD method = DIFF_DEFAULT,
                           REGION region=RGN_NOBNDRY);
  /// Fourth derivative in Y direction in index space
  const Field2D indexD4DY4(const Field2D &f, CELL_LOC outloc = CELL_DEFAULT,
                           DIFF_METHOD method = DIFF_DEFAULT,
                           REGION region=RGN_NOBNDRY);
  /// Fourth derivative in Z direction in index space
  const Field3D indexD4DZ4(const Field3D &f, CELL_LOC outloc = CELL_DEFAULT,
                           DIFF_METHOD method = DIFF_DEFAULT,
                           REGION region=RGN_NOBNDRY);
  /// Fourth derivative in Z direction in index space
  const Field2D indexD4DZ4(const Field2D &f, CELL_LOC outloc = CELL_DEFAULT,
                           DIFF_METHOD method = DIFF_DEFAULT,
                           REGION region=RGN_NOBNDRY);
  
  // Advection schemes

  /// Advection operator in index space in X direction
  ///
  /// \f[
  ///   v \frac{d}{di} f
  /// \f]
  ///
  /// @param[in] The velocity in the X direction
  /// @param[in] f       The field being advected
  /// @param[in] outloc  The cell location where the result is desired.
  ///                    The default is the same as \p f
  /// @param[in] method  The differencing method to use
  /// @param[in] region  The region of the grid for which the result is calculated.
  const Field2D indexVDDX(const Field2D &v, const Field2D &f, CELL_LOC outloc,
                          DIFF_METHOD method, REGION region = RGN_NOBNDRY);
  const Field3D indexVDDX(const Field3D &v, const Field3D &f, CELL_LOC outloc,
                          DIFF_METHOD method, REGION region = RGN_NOBNDRY);

  /// Advection operator in index space in Y direction
  ///
  /// \f[
  ///   v \frac{d}{di} f
  /// \f]
  ///
  /// @param[in] The velocity in the Y direction
  /// @param[in] f  The field being advected
  /// @param[in] outloc The cell location where the result is desired. The default is the same as \p f
  /// @param[in] method  The differencing method to use
  /// @param[in] region  The region of the grid for which the result is calculated.
  const Field2D indexVDDY(const Field2D &v, const Field2D &f, CELL_LOC outloc,
                          DIFF_METHOD method, REGION region=RGN_NOBNDRY);
  const Field3D indexVDDY(const Field3D &v, const Field3D &f, CELL_LOC outloc,
                          DIFF_METHOD method, REGION region=RGN_NOBNDRY);

  /// Advection operator in index space in Z direction
  ///
  /// \f[
  ///   v \frac{d}{di} f
  /// \f]
  ///
  /// @param[in] The velocity in the Z direction
  /// @param[in] f  The field being advected
  /// @param[in] outloc The cell location where the result is desired. The default is the same as \p f
  /// @param[in] method  The differencing method to use
  /// @param[in] region  The region of the grid for which the result is calculated.
  const Field3D indexVDDZ(const Field3D &v, const Field3D &f, CELL_LOC outloc,
                          DIFF_METHOD method, REGION region=RGN_NOBNDRY);

  const Field2D indexFDDX(const Field2D &v, const Field2D &f, CELL_LOC outloc,
                          DIFF_METHOD method, REGION region=RGN_NOBNDRY);
  const Field3D indexFDDX(const Field3D &v, const Field3D &f, CELL_LOC outloc,
                          DIFF_METHOD method, REGION region=RGN_NOBNDRY);
  const Field2D indexFDDY(const Field2D &v, const Field2D &f, CELL_LOC outloc,
                          DIFF_METHOD method, REGION region=RGN_NOBNDRY);
  const Field3D indexFDDY(const Field3D &v, const Field3D &f, CELL_LOC outloc,
                          DIFF_METHOD method, REGION region=RGN_NOBNDRY);
  const Field3D indexFDDZ(const Field3D &v, const Field3D &f, CELL_LOC outloc,
                          DIFF_METHOD method, REGION region=RGN_NOBNDRY);
  /// Derivative functions of a single field stencil
  typedef BoutReal (*deriv_func)(stencil &);
  /// Derivative functions of a BoutReal velocity, and field stencil
  typedef BoutReal (*upwind_func)(BoutReal, stencil &);
  /// Derivative functions of a velocity field, and field stencil v, f
  typedef BoutReal (*flux_func)(stencil&, stencil &);

  /// Transform a field into field-aligned coordinates
  const Field3D toFieldAligned(const Field3D &f) {
    return getParallelTransform().toFieldAligned(f);
  }
  /// Convert back into standard form
  const Field3D fromFieldAligned(const Field3D &f) {
    return getParallelTransform().fromFieldAligned(f);
  }

  bool canToFromFieldAligned() {
    return getParallelTransform().canToFromFieldAligned();
  }

  /*!
   * Unique pointer to ParallelTransform object
   */
  typedef std::unique_ptr<ParallelTransform> PTptr;
  
  /*!
   * Set the parallel (y) transform for this mesh.
   * Unique pointer used so that ParallelTransform will be deleted
   */
  void setParallelTransform(PTptr pt) {
    transform = std::move(pt);
  }
  /*!
   * Set the parallel (y) transform from the options file
   */
  void setParallelTransform();

    //Region related routines

  /// Get the named region from the region_map for the data iterator
  ///
  /// Throws if region_name not found
  Region<> &getRegion(const std::string &region_name){
    return getRegion3D(region_name);
  }
  Region<Ind3D> &getRegion3D(const std::string &region_name);
  Region<Ind2D> &getRegion2D(const std::string &region_name);
  
  /// Add a new region to the region_map for the data iterator
  ///
  /// Outputs an error message if region_name already exists
  void addRegion(const std::string &region_name, Region<> region){
    return addRegion3D(region_name, region);
  }
  void addRegion(const std::string &region_name, Region<Ind2D> region){
    return addRegion2D(region_name, region);
  }
  void addRegion3D(const std::string &region_name, Region<Ind3D> region);
  void addRegion2D(const std::string &region_name, Region<Ind2D> region);
 
  /// Create the default regions for the data iterator
  ///
  /// Creates RGN_{ALL,NOBNDRY,NOX,NOY}
  void createDefaultRegions();

 protected:
  
  GridDataSource *source; ///< Source for grid data
  
  Coordinates *coords;    ///< Coordinate system. Initialised to Null

  Options *options; ///< Mesh options section
  
  /*!
   * Return the parallel transform, setting it if need be
   */
  ParallelTransform& getParallelTransform();

  PTptr transform; ///< Handles calculation of yup and ydown

  /// Read a 1D array of integers
  const vector<int> readInts(const string &name, int n);
  
  /// Calculates the size of a message for a given x and y range
  int msg_len(const vector<FieldData*> &var_list, int xge, int xlt, int yge, int ylt);
  
  // Initialise derivatives
  void derivs_init(Options* options);
  
  // Loop over mesh, applying a stencil in the X direction
  const Field2D applyXdiff(const Field2D &var, deriv_func func,
                           CELL_LOC loc = CELL_DEFAULT,
                           REGION region = RGN_NOBNDRY);

  const Field3D applyXdiff(const Field3D &var, deriv_func func,
                           CELL_LOC loc = CELL_DEFAULT,
                           REGION region = RGN_NOBNDRY);

  const Field2D applyYdiff(const Field2D &var, deriv_func func,
                           CELL_LOC loc = CELL_DEFAULT,
                           REGION region = RGN_NOBNDRY);

  const Field3D applyYdiff(const Field3D &var, deriv_func func,
                           CELL_LOC loc = CELL_DEFAULT,
                           REGION region = RGN_NOBNDRY);
<<<<<<< HEAD

  const Field3D applyZdiff(const Field3D &var, Mesh::deriv_func func,
                           CELL_LOC loc = CELL_DEFAULT,
                           REGION region = RGN_NOBNDRY);
  
=======

  const Field3D applyZdiff(const Field3D &var, Mesh::deriv_func func,
                           CELL_LOC loc = CELL_DEFAULT,
                           REGION region = RGN_NOBNDRY);

>>>>>>> d114b5b3
private:
  /// Allocates a default Coordinates object
  Coordinates *createDefaultCoordinates();

  //Internal region related information
  std::map<std::string, Region<Ind3D>> regionMap3D;
  std::map<std::string, Region<Ind2D>> regionMap2D;
};

#endif // __MESH_H__
<|MERGE_RESOLUTION|>--- conflicted
+++ resolved
@@ -699,19 +699,11 @@
   const Field3D applyYdiff(const Field3D &var, deriv_func func,
                            CELL_LOC loc = CELL_DEFAULT,
                            REGION region = RGN_NOBNDRY);
-<<<<<<< HEAD
 
   const Field3D applyZdiff(const Field3D &var, Mesh::deriv_func func,
                            CELL_LOC loc = CELL_DEFAULT,
                            REGION region = RGN_NOBNDRY);
-  
-=======
-
-  const Field3D applyZdiff(const Field3D &var, Mesh::deriv_func func,
-                           CELL_LOC loc = CELL_DEFAULT,
-                           REGION region = RGN_NOBNDRY);
-
->>>>>>> d114b5b3
+
 private:
   /// Allocates a default Coordinates object
   Coordinates *createDefaultCoordinates();
