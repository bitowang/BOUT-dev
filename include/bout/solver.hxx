--- conflicted
+++ resolved
@@ -79,11 +79,8 @@
 #define SOLVERKARNIADAKIS "karniadakis"
 #define SOLVERRK4         "rk4"
 #define SOLVEREULER       "euler"
-<<<<<<< HEAD
 #define SOLVERRK3SSP      "rk3ssp"
-=======
 #define SOLVERPOWER       "power"
->>>>>>> 8c018e06
 
 enum SOLVER_VAR_OP {LOAD_VARS, LOAD_DERIVS, SET_ID, SAVE_VARS, SAVE_DERIVS};
 
