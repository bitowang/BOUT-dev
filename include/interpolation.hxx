/**************************************************************************
 * Functions to interpolate between cell locations (e.g. lower Y and centred)
 *
 **************************************************************************
 * Copyright 2010 B.D.Dudson, S.Farley, M.V.Umansky, X.Q.Xu
 *
 * Contact: Ben Dudson, bd512@york.ac.uk
 *
 * This file is part of BOUT++.
 *
 * BOUT++ is free software: you can redistribute it and/or modify
 * it under the terms of the GNU Lesser General Public License as published by
 * the Free Software Foundation, either version 3 of the License, or
 * (at your option) any later version.
 *
 * BOUT++ is distributed in the hope that it will be useful,
 * but WITHOUT ANY WARRANTY; without even the implied warranty of
 * MERCHANTABILITY or FITNESS FOR A PARTICULAR PURPOSE.  See the
 * GNU Lesser General Public License for more details.
 *
 * You should have received a copy of the GNU Lesser General Public License
 * along with BOUT++.  If not, see <http://www.gnu.org/licenses/>.
 *
 **************************************************************************/

#ifndef __INTERP_H__
#define __INTERP_H__

#include "bout_types.hxx"
#include "field3d.hxx"
#include "mask.hxx"
#include "utils.hxx"

inline const Field3D interp_to(const Field3D &f, CELL_LOC loc){
<<<<<<< HEAD
  return mesh->interp_to(f,loc);
}

inline const Field2D interp_to(const Field2D &f, CELL_LOC loc){
  return mesh->interp_to(f,loc);
=======
  return f.getMesh()->interp_to(f,loc);
}

inline const Field2D interp_to(const Field2D &f, CELL_LOC loc){
  return f.getMesh()->interp_to(f,loc);
>>>>>>> c9718b20
}
/// Print out the cell location (for debugging)
void printLocation(const Field3D &var);

const char* strLocation(CELL_LOC loc);


/// Interpolate a field onto a perturbed set of points
const Field3D interpolate(const Field3D &f, const Field3D &delta_x, const Field3D &delta_z);

const Field3D interpolate(const Field2D &f, const Field3D &delta_x, const Field3D &delta_z);
const Field3D interpolate(const Field2D &f, const Field3D &delta_x);

////////////////////////////////////////

class Interpolation {
protected:
  // 3D vector of points to skip (true -> skip this point)
  BoutMask skip_mask;
public:
  Interpolation(int y_offset=0) : y_offset(y_offset) {}
  Interpolation(BoutMask mask, int y_offset=0) : Interpolation(y_offset) {
    skip_mask = mask;}
  virtual ~Interpolation() {}

  virtual void calcWeights(const Field3D &delta_x, const Field3D &delta_z) = 0;
  virtual void calcWeights(const Field3D &delta_x, const Field3D &delta_z, BoutMask mask) = 0;

  virtual Field3D interpolate(const Field3D& f) const = 0;
  virtual Field3D interpolate(const Field3D& f, const Field3D &delta_x, const Field3D &delta_z) = 0;
  virtual Field3D interpolate(const Field3D& f, const Field3D &delta_x, const Field3D &delta_z, BoutMask mask) = 0;

  void setMask(BoutMask mask) { skip_mask = mask; }

  // Interpolate using the field at (x,y+y_offset,z), rather than (x,y,z)
  int y_offset;
  void setYOffset(int offset) { y_offset = offset; }
};

class HermiteSpline : public Interpolation {
  int*** i_corner;      // x-index of bottom-left grid point
  int*** k_corner;      // z-index of bottom-left grid point

  Mesh * localmesh;
  // Basis functions for cubic Hermite spline interpolation
  //    see http://en.wikipedia.org/wiki/Cubic_Hermite_spline
  // The h00 and h01 basis functions are applied to the function itself
  // and the h10 and h11 basis functions are applied to its derivative
  // along the interpolation direction.

  Field3D h00_x;
  Field3D h01_x;
  Field3D h10_x;
  Field3D h11_x;
  Field3D h00_z;
  Field3D h01_z;
  Field3D h10_z;
  Field3D h11_z;

public:
  HermiteSpline(int y_offset=0);
  HermiteSpline(BoutMask mask, int y_offset=0) : HermiteSpline(y_offset) {
    skip_mask = mask;}

  ~HermiteSpline() {
    free_i3tensor(i_corner);
    free_i3tensor(k_corner);
  }

  /// Callback function for InterpolationFactory
  static Interpolation* CreateHermiteSpline() {
    return new HermiteSpline;
  }

  void calcWeights(const Field3D &delta_x, const Field3D &delta_z);
  void calcWeights(const Field3D &delta_x, const Field3D &delta_z, BoutMask mask);

  // Use precalculated weights
  Field3D interpolate(const Field3D& f) const;
  // Calculate weights and interpolate
  Field3D interpolate(const Field3D& f, const Field3D &delta_x, const Field3D &delta_z);
  Field3D interpolate(const Field3D& f, const Field3D &delta_x, const Field3D &delta_z, BoutMask mask);

};

class Lagrange4pt : public Interpolation {
  int*** i_corner;      // x-index of bottom-left grid point
  int*** k_corner;      // z-index of bottom-left grid point

  Field3D t_x, t_z;

public:
  Lagrange4pt(int y_offset=0);
  Lagrange4pt(BoutMask mask, int y_offset=0) : Lagrange4pt(y_offset) {
    skip_mask = mask;}

  ~Lagrange4pt() {
    free_i3tensor(i_corner);
    free_i3tensor(k_corner);
  }

  /// Callback function for InterpolationFactory
  static Interpolation* CreateLagrange4pt() {
    return new Lagrange4pt;
  }

  void calcWeights(const Field3D &delta_x, const Field3D &delta_z);
  void calcWeights(const Field3D &delta_x, const Field3D &delta_z, BoutMask mask);

  // Use precalculated weights
  Field3D interpolate(const Field3D& f) const;
  // Calculate weights and interpolate
  Field3D interpolate(const Field3D& f, const Field3D &delta_x, const Field3D &delta_z);
  Field3D interpolate(const Field3D& f, const Field3D &delta_x, const Field3D &delta_z, BoutMask mask);
  BoutReal lagrange_4pt(BoutReal v2m,BoutReal vm,BoutReal vp,BoutReal v2p,BoutReal offset) const;
  BoutReal lagrange_4pt(const BoutReal v[],BoutReal offset) const;
};

class Bilinear : public Interpolation {
  int*** i_corner;      // x-index of bottom-left grid point
  int*** k_corner;      // z-index of bottom-left grid point

  Field3D w0, w1, w2, w3;

public:
  Bilinear(int y_offset=0,Mesh * mesh = nullptr);
  Bilinear(BoutMask mask, int y_offset=0) : Bilinear(y_offset) {
    skip_mask = mask;}

  ~Bilinear() {
    free_i3tensor(i_corner);
    free_i3tensor(k_corner);
  }

  /// Callback function for InterpolationFactory
  static Interpolation* CreateBilinear() {
    return new Bilinear;
  }

  void calcWeights(const Field3D &delta_x, const Field3D &delta_z);
  void calcWeights(const Field3D &delta_x, const Field3D &delta_z, BoutMask mask);

  // Use precalculated weights
  Field3D interpolate(const Field3D& f) const;
  // Calculate weights and interpolate
  Field3D interpolate(const Field3D& f, const Field3D &delta_x, const Field3D &delta_z);
  Field3D interpolate(const Field3D& f, const Field3D &delta_x, const Field3D &delta_z, BoutMask mask);
};

#endif // __INTERP_H__<|MERGE_RESOLUTION|>--- conflicted
+++ resolved
@@ -32,19 +32,11 @@
 #include "utils.hxx"
 
 inline const Field3D interp_to(const Field3D &f, CELL_LOC loc){
-<<<<<<< HEAD
-  return mesh->interp_to(f,loc);
-}
-
-inline const Field2D interp_to(const Field2D &f, CELL_LOC loc){
-  return mesh->interp_to(f,loc);
-=======
   return f.getMesh()->interp_to(f,loc);
 }
 
 inline const Field2D interp_to(const Field2D &f, CELL_LOC loc){
   return f.getMesh()->interp_to(f,loc);
->>>>>>> c9718b20
 }
 /// Print out the cell location (for debugging)
 void printLocation(const Field3D &var);
