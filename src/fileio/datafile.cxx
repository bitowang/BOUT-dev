--- conflicted
+++ resolved
@@ -263,12 +263,7 @@
   BoutReal_arr.push_back(d);
 }
 
-<<<<<<< HEAD
 void Datafile::add(Field2D &f, const char *name, bool save_repeat) {
-=======
-void Datafile::add(Field2D &f, const char *name, int grow) {
-  fprintf(stderr,"adding f2d %s\n",name);
->>>>>>> fe9f2f7a
   if(varAdded(string(name)))
     throw BoutException("Variable '%s' already added to Datafile", name);
   
@@ -652,14 +647,9 @@
   if(!f->isAllocated())
     throw BoutException("Datafile::write_f2d: Field2D is not allocated!");
   
-<<<<<<< HEAD
   if(save_repeat) {
-    return file->write_rec(*(f->getData()), name, Lx, Ly);
-=======
-  if(grow) {
     if (!file->write_rec(*(f->getData()), name, Lx, Ly))
       throw BoutException("Datafile::write_f2d: Failed to write %s!",name.c_str());
->>>>>>> fe9f2f7a
   }else {
     if (!file->write(*(f->getData()), name, Lx, Ly))
       throw BoutException("Datafile::write_f2d: Failed to write %s!",name.c_str());
