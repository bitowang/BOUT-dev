
#include "meshfactory.hxx"

#include <options.hxx>
#include <strings.h>
#include <output.hxx>
#include <dataformat.hxx>
#include <boutexception.hxx>

#include "impls/bout/boutmesh.hxx"
<<<<<<< HEAD
//#include "impls/quilt/quiltmesh.hxx"
#include "impls/aiolos/aiolosmesh.hxx"
=======
>>>>>>> 7fb07bf2

MeshFactory *MeshFactory::instance = NULL;

#define MESH_BOUT  "bout"
<<<<<<< HEAD
//#define MESH_QUILT "quilt"
#define MESH_AIOLOS "aiolos"
=======
>>>>>>> 7fb07bf2

MeshFactory* MeshFactory::getInstance() {
  if(instance == NULL) {
    // Create the singleton object
    instance = new MeshFactory();
  }
  return instance;
}

Mesh* MeshFactory::createMesh(GridDataSource *source, Options *options) {
  if(options == NULL)
    options = Options::getRoot()->getSection("mesh");
  
  if(source == NULL) {
    string grid_name;
    if(options->isSet("file")) {
      // Specified mesh file
      options->get("file", grid_name, "");
      output << "\nGetting grid data from file " << grid_name << endl; 

      /// Create a grid file, using specified format if given
      string grid_ext;
      options->get("format", grid_ext, "");
      
      /// Create a grid file
      source = (GridDataSource*) new GridFile(data_format( (grid_ext.empty()) ? grid_name.c_str() : grid_ext.c_str() ), 
                                              grid_name.c_str());
    }else if(Options::getRoot()->isSet("grid")){
      // Get the global option
      Options::getRoot()->get("grid", grid_name, "");
      output << "\nGetting grid data from file " << grid_name << endl; 
      string grid_ext;
      Options::getRoot()->get("format", grid_ext, "");
      
      source = (GridDataSource*) new GridFile(data_format( (grid_ext.empty()) ? grid_name.c_str() : grid_ext.c_str() ), 
                                              grid_name.c_str());
    }else {
      output << "\nGetting grid data from options\n"; 
      source = (GridDataSource*) new GridFromOptions(options);
    }
  }

  // Get the type of mesh
  string type;
  options->get("type", type, MESH_BOUT);
  
<<<<<<< HEAD
  if(!strcasecmp(type.c_str(), MESH_AIOLOS)) {
    return new AiolosMesh(source, options);
  }
/*
  if(!strcasecmp(type.c_str(), MESH_QUILT)) {
    return new QuiltMesh(source, options);
  }
*/
  if(!strcasecmp(type.c_str(), MESH_BOUT)) {
    return new BoutMesh(source, options);
  }

  throw BoutException("  Unknown mesh: %s",type.c_str());
=======
  if(!strcasecmp(type.c_str(), MESH_BOUT)) {
    return new BoutMesh(source, options);
  }

  throw BoutException("Mesh type not implemented: %s",type.c_str());
>>>>>>> 7fb07bf2
}<|MERGE_RESOLUTION|>--- conflicted
+++ resolved
@@ -8,20 +8,12 @@
 #include <boutexception.hxx>
 
 #include "impls/bout/boutmesh.hxx"
-<<<<<<< HEAD
-//#include "impls/quilt/quiltmesh.hxx"
 #include "impls/aiolos/aiolosmesh.hxx"
-=======
->>>>>>> 7fb07bf2
 
 MeshFactory *MeshFactory::instance = NULL;
 
 #define MESH_BOUT  "bout"
-<<<<<<< HEAD
-//#define MESH_QUILT "quilt"
 #define MESH_AIOLOS "aiolos"
-=======
->>>>>>> 7fb07bf2
 
 MeshFactory* MeshFactory::getInstance() {
   if(instance == NULL) {
@@ -68,25 +60,12 @@
   string type;
   options->get("type", type, MESH_BOUT);
   
-<<<<<<< HEAD
   if(!strcasecmp(type.c_str(), MESH_AIOLOS)) {
     return new AiolosMesh(source, options);
   }
-/*
-  if(!strcasecmp(type.c_str(), MESH_QUILT)) {
-    return new QuiltMesh(source, options);
-  }
-*/
-  if(!strcasecmp(type.c_str(), MESH_BOUT)) {
-    return new BoutMesh(source, options);
-  }
-
-  throw BoutException("  Unknown mesh: %s",type.c_str());
-=======
   if(!strcasecmp(type.c_str(), MESH_BOUT)) {
     return new BoutMesh(source, options);
   }
 
   throw BoutException("Mesh type not implemented: %s",type.c_str());
->>>>>>> 7fb07bf2
 }