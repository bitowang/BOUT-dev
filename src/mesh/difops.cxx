--- conflicted
+++ resolved
@@ -74,11 +74,7 @@
 *******************************************************************************/
 
 const Field3D Grad_parP(const Field3D &apar, const Field3D &f) {
-<<<<<<< HEAD
-  Mesh * mesh = apar.getMesh();
-=======
   Mesh *mesh = apar.getMesh();
->>>>>>> fc87915e
   ASSERT1(mesh == f.getMesh());
 
   Field3D result(mesh);
@@ -87,11 +83,7 @@
   int ncz = mesh->LocalNz;
 
   Coordinates *metric = mesh->coordinates();
-<<<<<<< HEAD
-  
-=======
-
->>>>>>> fc87915e
+
   Field3D gys(mesh);
   gys.allocate();
 
@@ -203,11 +195,7 @@
 const Field3D Div_par(const Field3D &f, const Field3D &v) {
   // Parallel divergence, using velocities at cell boundaries
   // Note: Not guaranteed to be flux conservative
-<<<<<<< HEAD
-  Mesh * mesh = f.getMesh();
-=======
   Mesh *mesh = f.getMesh();
->>>>>>> fc87915e
   ASSERT1(mesh == v.getMesh());
   Field3D result(mesh);
   result.allocate();
@@ -255,11 +243,7 @@
 *******************************************************************************/
 
 const Field3D Grad_par_CtoL(const Field3D &var) {
-<<<<<<< HEAD
-  Mesh * mesh = var.getMesh();
-=======
   Mesh *mesh = var.getMesh();
->>>>>>> fc87915e
   Field3D result(mesh);
   result.allocate();
   
@@ -297,11 +281,7 @@
   stencil fval, vval;
   ASSERT1(v.getMesh() == f.getMesh());
   Field3D result(v.getMesh());
-<<<<<<< HEAD
-  
-=======
-
->>>>>>> fc87915e
+
   result.allocate();
 	
   start_index(&bx);
@@ -323,11 +303,7 @@
 const Field3D Grad_par_LtoC(const Field3D &var) {
   Field3D result(var.getMesh());
   result.allocate();
-<<<<<<< HEAD
-  
-=======
-
->>>>>>> fc87915e
+
   Coordinates *metric = var.getMesh()->coordinates();
 
   if (var.hasYupYdown()) {
@@ -506,11 +482,7 @@
 }
 
 const Field3D b0xGrad_dot_Grad(const Field2D &phi, const Field3D &A) {
-<<<<<<< HEAD
-  Mesh * mesh = phi.getMesh();
-=======
   Mesh *mesh = phi.getMesh();
->>>>>>> fc87915e
   ASSERT1(mesh == A.getMesh());
 
   TRACE("b0xGrad_dot_Grad( Field2D , Field3D )");
@@ -518,16 +490,6 @@
   Coordinates *metric = mesh->coordinates();
   
   // Calculate phi derivatives
-<<<<<<< HEAD
-  Field2D dpdx = DDX(phi); 
-  Field2D dpdy = DDY(phi);
-  
-  // Calculate advection velocity
-  Field2D vx = -metric->g_23*dpdy;
-  Field2D vy = metric->g_23*dpdx;
-  Field2D vz = metric->g_12*dpdy - metric->g_22*dpdx;
-  
-=======
   Field2D dpdx = DDX(phi);
   Field2D dpdy = DDY(phi);
 
@@ -536,24 +498,15 @@
   Field2D vy = metric->g_23 * dpdx;
   Field2D vz = metric->g_12 * dpdy - metric->g_22 * dpdx;
 
->>>>>>> fc87915e
   if(mesh->IncIntShear) {
     // BOUT-06 style differencing
     vz += metric->IntShiftTorsion * vx;
   }
 
   // Upwind A using these velocities
-<<<<<<< HEAD
-  
-  Field3D result = VDDX(vx, A)
-    + VDDY(vy, A)
-    + VDDZ(vz, A);
-  
-=======
 
   Field3D result = VDDX(vx, A) + VDDY(vy, A) + VDDZ(vz, A);
 
->>>>>>> fc87915e
   result /= (metric->J*sqrt(metric->g_22));
 
 #ifdef TRACK
@@ -566,11 +519,7 @@
 const Field3D b0xGrad_dot_Grad(const Field3D &p, const Field2D &A, CELL_LOC outloc) {
   TRACE("b0xGrad_dot_Grad( Field3D , Field2D )");
 
-<<<<<<< HEAD
-  ASSERT1(p.getMesh()==A.getMesh());
-=======
   ASSERT1(p.getMesh() == A.getMesh());
->>>>>>> fc87915e
   Coordinates *metric = p.getMesh()->coordinates();
 
   // Calculate phi derivatives
@@ -579,16 +528,6 @@
   Field3D dpdz = DDZ(p, outloc);
 
   // Calculate advection velocity
-<<<<<<< HEAD
-  Field3D vx = metric->g_22*dpdz - metric->g_23*dpdy;
-  Field3D vy = metric->g_23*dpdx - metric->g_12*dpdz;
-  
-  // Upwind A using these velocities
-  
-  Field3D result = VDDX(vx, A)
-    + VDDY(vy, A);
-  
-=======
   Field3D vx = metric->g_22 * dpdz - metric->g_23 * dpdy;
   Field3D vy = metric->g_23 * dpdx - metric->g_12 * dpdz;
 
@@ -596,7 +535,6 @@
 
   Field3D result = VDDX(vx, A) + VDDY(vy, A);
 
->>>>>>> fc87915e
   result /=  (metric->J*sqrt(metric->g_22));
   
 #ifdef TRACK
@@ -615,36 +553,19 @@
   Field3D dpdx = DDX(phi, outloc);
   Field3D dpdy = DDY(phi, outloc);
   Field3D dpdz = DDZ(phi, outloc);
-<<<<<<< HEAD
-  
-  // Calculate advection velocity
-  Field3D vx = metric->g_22*dpdz - metric->g_23*dpdy;
-  Field3D vy = metric->g_23*dpdx - metric->g_12*dpdz;
-  Field3D vz = metric->g_12*dpdy - metric->g_22*dpdx;
-  
-=======
 
   // Calculate advection velocity
   Field3D vx = metric->g_22 * dpdz - metric->g_23 * dpdy;
   Field3D vy = metric->g_23 * dpdx - metric->g_12 * dpdz;
   Field3D vz = metric->g_12 * dpdy - metric->g_22 * dpdx;
 
->>>>>>> fc87915e
   if(mesh->IncIntShear) {
     // BOUT-06 style differencing
     vz += metric->IntShiftTorsion * vx;
   }
-<<<<<<< HEAD
-  
-  Field3D result = VDDX(vx, A)
-    + VDDY(vy, A)
-    + VDDZ(vz, A);
-  
-=======
 
   Field3D result = VDDX(vx, A) + VDDY(vy, A) + VDDZ(vz, A);
 
->>>>>>> fc87915e
   result /=  (metric->J*sqrt(metric->g_22));
 
 #ifdef TRACK
@@ -685,11 +606,7 @@
 const Field2D bracket(const Field2D &f, const Field2D &g, BRACKET_METHOD method, CELL_LOC outloc, Solver *UNUSED(solver)) {
   TRACE("bracket(Field2D, Field2D)");
 
-<<<<<<< HEAD
-  ASSERT1(f.getMesh()==g.getMesh());
-=======
   ASSERT1(f.getMesh() == g.getMesh());
->>>>>>> fc87915e
   Field2D result(f.getMesh());
 
   // Sort out cell locations
@@ -709,17 +626,10 @@
 const Field3D bracket(const Field3D &f, const Field2D &g, BRACKET_METHOD method, CELL_LOC outloc, Solver *solver) {
   TRACE("bracket(Field3D, Field2D)");
 
-<<<<<<< HEAD
-  Mesh * mesh = f.getMesh();
-  ASSERT1(mesh=g.getMesh());
-  Field3D result(mesh);
-  
-=======
   Mesh *mesh = f.getMesh();
   ASSERT1(mesh = g.getMesh());
   Field3D result(mesh);
 
->>>>>>> fc87915e
   Coordinates *metric = mesh->coordinates();
 
   CELL_LOC result_loc = bracket_location(f.getLocation(), g.getLocation(), outloc);
@@ -822,11 +732,7 @@
 
 const Field3D bracket(const Field2D &f, const Field3D &g, BRACKET_METHOD method, CELL_LOC outloc, Solver *solver) {
   TRACE("bracket(Field2D, Field3D)");
-<<<<<<< HEAD
-  Mesh * mesh = f.getMesh();
-=======
   Mesh *mesh = f.getMesh();
->>>>>>> fc87915e
   ASSERT1(mesh == g.getMesh());
   Field3D result(mesh);
 
@@ -859,11 +765,7 @@
 const Field3D bracket(const Field3D &f, const Field3D &g, BRACKET_METHOD method, CELL_LOC outloc, Solver *solver) {
   TRACE("Field3D, Field3D");
 
-<<<<<<< HEAD
-  Mesh * mesh = f.getMesh();
-=======
   Mesh *mesh = f.getMesh();
->>>>>>> fc87915e
   ASSERT1(mesh == g.getMesh());
   Coordinates *metric = mesh->coordinates();
 
@@ -883,11 +785,7 @@
     BoutReal dt = solver->getCurrentTimestep();
     
     result.allocate();
-<<<<<<< HEAD
-    
-=======
-
->>>>>>> fc87915e
+
     FieldPerp vx(mesh), vz(mesh);
     vx.allocate();
     vz.allocate();
