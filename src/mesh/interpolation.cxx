--- conflicted
+++ resolved
@@ -176,17 +176,10 @@
 const Field3D interpolate(const Field3D &f, const Field3D &delta_x,
                           const Field3D &delta_z) {
   TRACE("Interpolating 3D field");
-<<<<<<< HEAD
-  
-  Mesh * mesh = f.getMesh();
-  ASSERT1(mesh==delta_x.getMesh());
-  ASSERT1(mesh==delta_z.getMesh());
-=======
 
   Mesh *mesh = f.getMesh();
   ASSERT1(mesh == delta_x.getMesh());
   ASSERT1(mesh == delta_z.getMesh());
->>>>>>> 492a11d1
   Field3D result(mesh);
   result.allocate();
 
@@ -256,15 +249,9 @@
 
 const Field3D interpolate(const Field2D &f, const Field3D &delta_x) {
   TRACE("interpolate(Field2D, Field3D)");
-<<<<<<< HEAD
-  
-  Mesh * mesh = f.getMesh();
-  ASSERT1(mesh==delta_x.getMesh());
-=======
 
   Mesh *mesh = f.getMesh();
   ASSERT1(mesh == delta_x.getMesh());
->>>>>>> 492a11d1
   Field3D result(mesh);
   result.allocate();
 
