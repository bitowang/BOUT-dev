
#ifndef __BOUTMESH_H__
#define __BOUTMESH_H__

#include "mpi.h"

#include <bout/mesh.hxx>
#include "unused.hxx"

#include <list>
#include <vector>
#include <cmath>

using std::list;
using std::vector;

/// Implementation of Mesh (mostly) compatible with BOUT
/// 
/// Topology and communications compatible with BOUT
/// conventions. 
class BoutMesh : public Mesh {
 public:
  BoutMesh(GridDataSource *s, Options *options = NULL);
  ~BoutMesh();
  
  /// Read in the mesh from data sources
  int load();
  
  /////////////////////////////////////////////
  // Communicate variables

  /// Send data between processors
  /// Does not wait for communications
  /// to complete, so wait() must be called
  /// before guard cell values are used
  ///
  /// @param[in] g  A group of fields to communicate
  ///
  /// Example
  /// -------
  ///
  /// comm_handle handle = mesh->send(group);
  /// ...
  /// mesh->wait(handle);
  ///
  comm_handle send(FieldGroup &g);

  /// Wait for a send operation to complete
  /// @param[in] handle  The handle returned by send()
  int wait(comm_handle handle);
  
  /////////////////////////////////////////////
  // non-local communications
  
  MPI_Request sendToProc(int xproc, int yproc, BoutReal *buffer, int size, int tag);
  comm_handle receiveFromProc(int xproc, int yproc, BoutReal *buffer, int size, int tag);
  
  int getNXPE(); ///< The number of processors in the X direction
  int getNYPE(); ///< The number of processors in the Y direction
  int getXProcIndex();  ///< This processor's index in X direction
  int getYProcIndex();  ///< This processor's index in Y direction
  
  /////////////////////////////////////////////
  // X communications
  
  bool firstX(); ///< Is this processor the first in X? i.e. is there a boundary to the left in X?
  bool lastX();  ///< Is this processor last in X? i.e. is there a boundary to the right in X?

  /// Send a buffer of data to processor at X index +1
  ///
  /// @param[in] buffer  The data to send. Must be at least length \p size
  /// @param[in] size    The number of BoutReals to send
  /// @param[in] tag     A label for the communication. Must be the same at receive
  int sendXOut(BoutReal *buffer, int size, int tag);

  /// Send a buffer of data to processor at X index -1
  ///
  /// @param[in] buffer  The data to send. Must be at least length \p size
  /// @param[in] size    The number of BoutReals to send
  /// @param[in] tag     A label for the communication. Must be the same at receive
  int sendXIn(BoutReal *buffer, int size, int tag);

  /// Receive a buffer of data from X index +1
  ///
  /// @param[in] buffer  A buffer to put the data in. Must already be allocated of length \p size
  /// @param[in] size    The number of BoutReals to receive and put in \p buffer
  /// @param[in] tag     A label for the communication. Must be the same as sent
  comm_handle irecvXOut(BoutReal *buffer, int size, int tag);

  /// Receive a buffer of data from X index -1
  ///
  /// @param[in] buffer  A buffer to put the data in. Must already be allocated of length \p size
  /// @param[in] size    The number of BoutReals to receive and put in \p buffer
  /// @param[in] tag     A label for the communication. Must be the same as sent
  comm_handle irecvXIn(BoutReal *buffer, int size, int tag);
  
  MPI_Comm getXcomm(int UNUSED(jy)) const {return comm_x; } ///< Return communicator containing all processors in X
  MPI_Comm getYcomm(int jx) const; ///< Return communicator containing all processors in Y

  /// Is local X index \p jx periodic in Y?
  ///
  /// \param[in] jx   The local (on this processor) index in X
  /// \param[out] ts  The Twist-Shift angle if periodic
  bool periodicY(int jx, BoutReal &ts) const;

  /// Is local X index \p jx periodic in Y?
  ///
  /// \param[in] jx   The local (on this processor) index in X
  bool periodicY(int jx) const;

  int ySize(int jx) const; ///< The number of points in Y at fixed X index \p jx

  /////////////////////////////////////////////
  // Y communications
  
<<<<<<< HEAD
  bool firstY();
  bool lastY();  
=======
  bool firstY() const;
  bool lastY() const;
>>>>>>> 774cebe4
  bool firstY(int xpos);
  bool lastY(int xpos);
  int UpXSplitIndex();
  int DownXSplitIndex();
  int sendYOutIndest(BoutReal *buffer, int size, int tag);
  int sendYOutOutdest(BoutReal *buffer, int size, int tag);
  int sendYInIndest(BoutReal *buffer, int size, int tag);
  int sendYInOutdest(BoutReal *buffer, int size, int tag);
  comm_handle irecvYOutIndest(BoutReal *buffer, int size, int tag);
  comm_handle irecvYOutOutdest(BoutReal *buffer, int size, int tag);
  comm_handle irecvYInIndest(BoutReal *buffer, int size, int tag);
  comm_handle irecvYInOutdest(BoutReal *buffer, int size, int tag);
  
  // Boundary iteration
  const RangeIterator iterateBndryLowerY() const;
  const RangeIterator iterateBndryUpperY() const;
  const RangeIterator iterateBndryLowerInnerY() const;
  const RangeIterator iterateBndryLowerOuterY() const;
  const RangeIterator iterateBndryUpperInnerY() const;
  const RangeIterator iterateBndryUpperOuterY() const;


  // Boundary regions
  vector<BoundaryRegion*> getBoundaries();
  vector<BoundaryRegionPar*> getBoundariesPar();
  void addBoundaryPar(BoundaryRegionPar* bndry);

  const Field3D smoothSeparatrix(const Field3D &f);

  BoutReal getNx() const {return nx;}
  BoutReal getNy() const {return ny;}

  BoutReal GlobalX(int jx) const;
  BoutReal GlobalY(int jy) const;
  BoutReal GlobalX(BoutReal jx) const;
  BoutReal GlobalY(BoutReal jy) const;

  BoutReal getIxseps1() const {return ixseps1;}
  BoutReal getIxseps2() const {return ixseps2;}

  void outputVars(Datafile &file);

  int XGLOBAL(int xloc) const;
  int YGLOBAL(int yloc) const;
  int XGLOBAL(BoutReal xloc, BoutReal &xglo) const;
  int YGLOBAL(BoutReal yloc, BoutReal &yglo) const;

  // poloidal lowpass filtering for n=0 mode
  void slice_r_y(const BoutReal *fori, BoutReal * fxy, int ystart, int ncy);
  void get_ri( dcomplex * ayn, int ncy, BoutReal * ayn_Real, BoutReal * ayn_Imag);
  void set_ri( dcomplex * ayn, int ncy, BoutReal * ayn_Real, BoutReal * ayn_Imag);
  const Field2D lowPass_poloidal(const Field2D &var,int mmax);

  //added for volume average and integral
  const Field3D Switch_YZ(const Field3D &var);
  const Field3D Switch_XZ(const Field3D &var);
  
 private:
  string gridname;
  int nx, ny;        ///< Size of the grid in the input file
  int MX, MY;        ///< size of the grid excluding boundary regions
  
  int MYSUB, MXSUB;  ///< Size of the grid on this processor
  
  int NPES; ///< Number of processors
  int MYPE; ///< Rank of this processor

  int PE_YIND; ///< Y index of this processor
  int NYPE; // Number of processors in the Y direction
  
  int MYPE_IN_CORE;  // 1 if processor in core
  
  // Topology
  int ixseps1, ixseps2, jyseps1_1, jyseps2_1, jyseps1_2, jyseps2_2;
  int ixseps_inner, ixseps_outer, ixseps_upper, ixseps_lower;
  int ny_inner;
  
  vector<BoutReal> ShiftAngle;  ///< Angle for twist-shift location
  
  // Processor number, local <-> global translation
  int PROC_NUM(int xind, int yind); // (PE_XIND, PE_YIND) -> MYPE
  bool IS_MYPROC(int xind, int yind);
  int XLOCAL(int xglo) const;
  int YGLOBAL(int yloc, int yproc) const;
  int YLOCAL(int yglo) const;
  int YLOCAL(int yglo, int yproc) const;
  int YPROC(int yind);
  int XPROC(int xind);
  
  // Twist-shift switches
  bool TS_up_in, TS_up_out, TS_down_in, TS_down_out;
  
  // Communication parameters calculated by topology
  int UDATA_INDEST, UDATA_OUTDEST, UDATA_XSPLIT;
  int DDATA_INDEST, DDATA_OUTDEST, DDATA_XSPLIT;
  int IDATA_DEST, ODATA_DEST; // X inner and outer destinations
  
  // Settings
  bool TwistShift;   // Use a twist-shift condition in core?
  
  bool symmetricGlobalX; ///< Use a symmetric definition in GlobalX() function
  bool symmetricGlobalY;

  int  zperiod; 
  BoutReal ZMIN, ZMAX;   // Range of the Z domain (in fractions of 2pi)
  
  int  MXG, MYG;     // Boundary sizes

  void default_connections();
  void set_connection(int ypos1, int ypos2, int xge, int xlt, bool ts = false);
  void add_target(int ypos, int xge, int xlt);
  void topology();

  vector<BoundaryRegion*> boundary; // Vector of boundary regions
  vector<BoundaryRegionPar*> par_boundary; // Vector of parallel boundary regions
  
  //////////////////////////////////////////////////
  // Communications
  
  bool async_send;   ///< Switch to asyncronous sends (ISend, not Send)

  /// Communication handle
  /// Used to keep track of communications between send and receive
  struct CommHandle {
    /// Array of receive requests. One for each possible neighbour; one each way in X, two each way in Y
    MPI_Request request[6];
    /// Array of send requests (for non-blocking send). One for each possible neighbour; one each way in X, two each way in Y
    MPI_Request sendreq[6]; 
    int xbufflen, ybufflen;  ///< Length of the buffers used to send/receive (in BoutReals)
    BoutReal *umsg_sendbuff, *dmsg_sendbuff, *imsg_sendbuff, *omsg_sendbuff; ///< Sending buffers
    BoutReal *umsg_recvbuff, *dmsg_recvbuff, *imsg_recvbuff, *omsg_recvbuff; ///< Receiving buffers
    bool in_progress; ///< Is the communication still going?
    
    /// List of fields being communicated
    FieldGroup var_list;
  };
  void free_handle(CommHandle *h);
  CommHandle* get_handle(int xlen, int ylen);
  void clear_handles();
  list<CommHandle*> comm_list; // List of allocated communication handles

  //////////////////////////////////////////////////
  // X communicator
  
  MPI_Comm comm_x; ///< Communicator containing all processors in X
  
  //////////////////////////////////////////////////
  // Surface communications
  
  MPI_Comm comm_inner, comm_middle, comm_outer; ///< Communicators in Y. Inside both separatrices; between separatrices; and outside both separatrices

  //////////////////////////////////////////////////
  // Communication routines

  /// Create the MPI requests to receive data. Non-blocking call.
  void post_receive(CommHandle &ch);

  /// Take data from objects and put into a buffer
  int pack_data(const vector<FieldData*> &var_list, int xge, int xlt, int yge, int ylt, BoutReal *buffer);
  /// Copy data from a buffer back into the fields
  int unpack_data(const vector<FieldData*> &var_list, int xge, int xlt, int yge, int ylt, BoutReal *buffer);
};

#endif // __BOUTMESH_H__<|MERGE_RESOLUTION|>--- conflicted
+++ resolved
@@ -113,15 +113,10 @@
   /////////////////////////////////////////////
   // Y communications
   
-<<<<<<< HEAD
-  bool firstY();
-  bool lastY();  
-=======
   bool firstY() const;
   bool lastY() const;
->>>>>>> 774cebe4
-  bool firstY(int xpos);
-  bool lastY(int xpos);
+  bool firstY(int xpos) const;
+  bool lastY(int xpos) const;
   int UpXSplitIndex();
   int DownXSplitIndex();
   int sendYOutIndest(BoutReal *buffer, int size, int tag);
