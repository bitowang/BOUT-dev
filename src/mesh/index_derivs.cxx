--- conflicted
+++ resolved
@@ -1355,7 +1355,6 @@
 
     result.allocate(); // Make sure data allocated
 
-<<<<<<< HEAD
     auto region_index = f.region(region);
     int xs = region_index.xstart;
     int xe = region_index.xend;
@@ -1363,12 +1362,9 @@
     int ye = region_index.yend;
     ASSERT2(region_index.zstart == 0);
     int ncz = region_index.zend + 1;
-#pragma omp parallel
-=======
     int ncz = mesh->LocalNz;
 
     BOUT_OMP(parallel)
->>>>>>> 358549e1
     {
       Array<dcomplex> cv(ncz / 2 + 1);
 
@@ -1701,20 +1697,7 @@
     // TODO: The comment does not match the check
     ASSERT1(ncz % 2 == 0); // Must be a power of 2
     Array<dcomplex> cv(ncz / 2 + 1);
-<<<<<<< HEAD
     
-=======
-
-    int xs = mesh->xstart;
-    int xe = mesh->xend;
-    int ys = mesh->ystart;
-    int ye = mesh->yend;
-    if (inc_xbndry) { // Include x boundary region (for mixed XZ derivatives)
-      xs = 0;
-      xe = mesh->LocalNx - 1;
-    }
-
->>>>>>> 358549e1
     for (int jx = xs; jx <= xe; jx++) {
       for (int jy = ys; jy <= ye; jy++) {
 
