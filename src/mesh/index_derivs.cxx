/**************************************************************************
 * Basic derivative methods in mesh index space
 *
 * 
 * Four kinds of differencing methods:
 * 
 * 1. First derivative DD*
 *    Central differencing e.g. Div(f)
 *
 * 2. Second derivatives D2D*2
 *    Central differencing e.g. Delp2(f)
 *
 * 3. Upwinding VDD*
 *    Terms like v*Grad(f)
 *
 * 4. Flux methods FDD* (e.g. flux conserving, limiting)
 *    Div(v*f)
 *
 * Changelog
 * =========
 *
 * 2014-11-22   Ben Dudson  <benjamin.dudson@york.ac.uk>
 *    o Moved here from sys/derivs, made part of Mesh
 * 
 **************************************************************************
 * Copyright 2010 B.D.Dudson, S.Farley, M.V.Umansky, X.Q.Xu
 *
 * Contact: Ben Dudson, bd512@york.ac.uk
 * 
 * This file is part of BOUT++.
 *
 * BOUT++ is free software: you can redistribute it and/or modify
 * it under the terms of the GNU Lesser General Public License as published by
 * the Free Software Foundation, either version 3 of the License, or
 * (at your option) any later version.
 *
 * BOUT++ is distributed in the hope that it will be useful,
 * but WITHOUT ANY WARRANTY; without even the implied warranty of
 * MERCHANTABILITY or FITNESS FOR A PARTICULAR PURPOSE.  See the
 * GNU Lesser General Public License for more details.
 *
 * You should have received a copy of the GNU Lesser General Public License
 * along with BOUT++.  If not, see <http://www.gnu.org/licenses/>.
 * 
 **************************************************************************/

#include <globals.hxx>
#include <derivs.hxx>
#include <stencils.hxx>
#include <utils.hxx>
#include <fft.hxx>
#include <interpolation.hxx>
#include <bout/constants.hxx>
#include <msg_stack.hxx>

#include <cmath>
#include <string.h>
#include <stdlib.h>

#include <output.hxx>

#include <bout/mesh.hxx>

/*******************************************************************************
 * Limiters
 *******************************************************************************/

/// Van Leer limiter. Used in TVD code
BoutReal VANLEER(BoutReal r) {
  return r + fabs(r)/(1.0 + fabs(r));
}

// Superbee limiter
BoutReal SUPERBEE(BoutReal r) {
  return BOUTMAX(0.0, BOUTMIN(2.*r, 1.0), BOUTMIN(r, 2.));
}

/*******************************************************************************
 * Basic derivative methods.
 * All expect to have an input grid cell at the same location as the output
 * Hence convert cell centred values -> centred values, or left -> left
 *******************************************************************************/

const BoutReal WENO_SMALL = 1.0e-8; // Small number for WENO schemes

////////////////////// FIRST DERIVATIVES /////////////////////

/// central, 2nd order
BoutReal DDX_C2(stencil &f) {
  return 0.5*(f.p - f.m);
}

/// central, 4th order
BoutReal DDX_C4(stencil &f) {
  return (8.*f.p - 8.*f.m + f.mm - f.pp)/12.;
}

/// Central WENO method, 2nd order (reverts to 1st order near shocks)
BoutReal DDX_CWENO2(stencil &f) {
  BoutReal isl, isr, isc; // Smoothness indicators
  BoutReal al, ar, ac, sa; // Un-normalised weights
  BoutReal dl, dr, dc; // Derivatives using different stencils
  
  dc = 0.5*(f.p - f.m);
  dl = f.c - f.m;
  dr = f.p - f.c;
  
  isl = SQ(dl);
  isr = SQ(dr);
  isc = (13./3.)*SQ(f.p - 2.*f.c + f.m) + 0.25*SQ(f.p-f.m);
  
  al = 0.25/SQ(WENO_SMALL + isl);
  ar = 0.25/SQ(WENO_SMALL + isr);
  ac = 0.5/SQ(WENO_SMALL + isc);
  sa = al + ar + ac;

  return (al*dl + ar*dr + ac*dc)/sa;
}

// Smoothing 2nd order derivative
BoutReal DDX_S2(stencil &f) {
  
  // 4th-order differencing
  BoutReal result = (8.*f.p - 8.*f.m + f.mm - f.pp)/12.;

  result += SIGN(f.c)*(f.pp - 4.*f.p + 6.*f.c - 4.*f.m + f.mm)/12.;
  
  return result;
}

///////////////////// SECOND DERIVATIVES ////////////////////

/// Second derivative: Central, 2nd order
BoutReal D2DX2_C2(stencil &f) {
  return f.p + f.m - 2.*f.c;
}

/// Second derivative: Central, 4th order
BoutReal D2DX2_C4(stencil &f) {
  return (-f.pp + 16.*f.p - 30.*f.c + 16.*f.m - f.mm)/12.;
}

//////////////////////// UPWIND METHODS ///////////////////////

/// Upwinding: Central, 2nd order
BoutReal VDDX_C2(BoutReal vc, stencil &f) {
  return vc*0.5*(f.p - f.m);
}

/// Upwinding: Central, 4th order
BoutReal VDDX_C4(BoutReal vc, stencil &f) {
  return vc*(8.*f.p - 8.*f.m + f.mm - f.pp)/12.;
}

/// upwind, 1st order
BoutReal VDDX_U1(BoutReal vc, stencil &f) {
  return vc>=0.0 ? vc*(f.c - f.m): vc*(f.p - f.c);
}

/// upwind, 2nd order
BoutReal VDDX_U2(BoutReal vc, stencil &f) {
  return vc>=0.0 ? vc*(1.5*f.c - 2.0*f.m + 0.5*f.mm): vc*(-0.5*f.pp + 2.0*f.p - 1.5*f.c);
}

/// upwind, 4th order
BoutReal VDDX_U4(BoutReal vc, stencil &f) {
  return vc >= 0.0 ? vc*(4.*f.p - 12.*f.m + 2.*f.mm + 6.*f.c)/12.
    : vc*(-4.*f.m + 12.*f.p - 2.*f.pp - 6.*f.c)/12.;
}

/// 3rd-order WENO scheme
BoutReal VDDX_WENO3(BoutReal vc, stencil &f) {
  BoutReal deriv, w, r;

  if(vc > 0.0) {
    // Left-biased stencil
    
    r = (WENO_SMALL + SQ(f.c - 2.0*f.m + f.mm)) / (WENO_SMALL + SQ(f.p - 2.0*f.c + f.m));
    w = 1.0 / (1.0 + 2.0*r*r);

    deriv = 0.5*(f.p - f.m) - 0.5*w*(-f.mm + 3.*f.m - 3.*f.c + f.p);
    
  }else {
    // Right-biased
    
    r = (WENO_SMALL + SQ(f.pp - 2.0*f.p + f.c)) / (WENO_SMALL + SQ(f.p - 2.0*f.c + f.m));
    w = 1.0 / (1.0 + 2.0*r*r);
    
    deriv = 0.5*(f.p - f.m) - 0.5*w*( -f.m + 3.*f.c - 3.*f.p + f.pp );
  }

  return vc*deriv;
}

/// 3rd-order CWENO. Uses the upwinding code and split flux
BoutReal DDX_CWENO3(stencil &f) {
  BoutReal a, ma = fabs(f.c);
  // Split flux
  a = fabs(f.m); if(a > ma) ma = a;
  a = fabs(f.p); if(a > ma) ma = a;
  a = fabs(f.mm); if(a > ma) ma = a;
  a = fabs(f.pp); if(a > ma) ma = a;
  
  stencil sp, vp, sm, vm;
  
  sp = f + ma;
  sm = ma - f;
  
  return VDDX_WENO3(0.5, sp) + VDDX_WENO3(-0.5, sm);
}

//////////////////////// FLUX METHODS ///////////////////////

BoutReal FDDX_U1(stencil &v, stencil &f) {
  // Velocity at lower end
  BoutReal vs = 0.5*(v.m + v.c);
  BoutReal result = (vs >= 0.0) ? vs * f.m : vs * f.c;
  // and at upper 
  vs = 0.5*(v.c + v.p);
  result -= (vs >= 0.0) ? vs * f.c : vs * f.p;

  return result;
}

BoutReal FDDX_C2(stencil &v, stencil &f) {
  return 0.5*(v.p*f.p - v.m*f.m);
}

BoutReal FDDX_C4(stencil &v, stencil &f) {
  return (8.*v.p*f.p - 8.*v.m*f.m + v.mm*f.mm - v.pp*f.pp)/12.;
}

/// Non-oscillatory, containing No free parameters and Dissipative (NND) scheme
/// http://arxiv.org/abs/1010.4135v1
BoutReal FDDX_NND(stencil &v, stencil &f) {
  // f{+-} i
  BoutReal fp = 0.5*(v.c + fabs(v.c))*f.c;
  BoutReal fm = 0.5*(v.c - fabs(v.c))*f.c;
  
  // f{+-} i+1
  BoutReal fp1 = 0.5*(v.p + fabs(v.p))*f.p;
  BoutReal fm1 = 0.5*(v.p - fabs(v.p))*f.p;
  
  // f{+-} i+2
  BoutReal fm2 = 0.5*(v.pp - fabs(v.pp))*f.pp;

  // f{+-} i-1
  BoutReal fp_1 = 0.5*(v.m + fabs(v.m))*f.m;
  BoutReal fm_1 = 0.5*(v.m - fabs(v.m))*f.m;
  
  // f{+-} i-2
  BoutReal fp_2 = 0.5*(v.mm + fabs(v.mm))*f.mm;

  // f^{LR} {i+1/2}
  BoutReal flp = fp  + 0.5*MINMOD(fp1 - fp, fp - fp_1);
  BoutReal frp = fm1 - 0.5*MINMOD(fm1 - fm, fm2 - fm1);
  
  // f^{LR} {i-1/2}
  BoutReal flm = fp_1  + 0.5*MINMOD(fp - fp_1, fp_1 - fp_2);
  BoutReal frm = fm - 0.5*MINMOD(fm - fm_1, fm1 - fm);
    
  // h{+-}
  BoutReal hp = flp + frp;
  BoutReal hm = flm + frm; 
  
  return hp - hm;
}

//////////////////////// MUSCL scheme ///////////////////////

void DDX_KT_LR(const stencil &f, BoutReal &fLp, BoutReal &fRp, BoutReal &fLm, BoutReal &fRm) {
  // Limiter functions
  BoutReal phi   = SUPERBEE( (f.c - f.m) / (f.p - f.c) );
  BoutReal phi_m = SUPERBEE( (f.m - f.mm) / (f.c - f.m) );
  BoutReal phi_p = SUPERBEE( (f.p - f.c) / (f.pp - f.p) );

  fLp = f.c + 0.5*phi*(f.p - f.c);
  fRp = f.p - 0.5*phi_p*(f.pp - f.p);

  fLm = f.m + 0.5*phi_m*(f.c - f.m);
  fRm = f.c - 0.5*phi*(f.p - f.c);
}

// du/dt = d/dx(f)  with maximum local velocity Vmax
BoutReal DDX_KT(const stencil &f, const stencil &u, const BoutReal Vmax) {
  BoutReal uLp, uRp, uLm, uRm;
  BoutReal fLp, fRp, fLm, fRm;
  
  DDX_KT_LR(u, uLp, uRp, uLm, uRm);
  DDX_KT_LR(f, fLp, fRp, fLm, fRm);
  
  BoutReal Fm = 0.5*( fRm + fLm - Vmax*(uRm - uLm));
  BoutReal Fp = 0.5*( fRp + fLp - Vmax*(uRp - uLp));
  
  return Fm - Fp;
}

/*******************************************************************************
 * Staggered differencing methods
 * These expect the output grid cell to be at a different location to the input
 * 
 * The stencil no longer has a value in 'C' (centre)
 * instead, points are shifted as follows:
 * 
 * mm  -> -3/2 h
 * m   -> -1/2 h
 * p   -> +1/2 h
 * pp  -? +3/2 h
 *
 * NOTE: Cell widths (dx, dy, dz) are currently defined as centre->centre
 * for the methods above. This is currently not taken account of, so large
 * variations in cell size will cause issues.
 *******************************************************************************/

/////////////////////// FIRST DERIVATIVES //////////////////////
// Map Centre -> Low or Low -> Centre

// Second order differencing (staggered)
BoutReal DDX_C2_stag(stencil &f) {
  return f.p - f.m;
}

BoutReal DDX_C4_stag(stencil &f) {
  return ( 27.*(f.p - f.m) - (f.pp - f.mm) ) / 24.;
}

BoutReal D2DX2_C2_stag(stencil &f) {
  return ( f.pp + f.mm - f.p - f.m ) / 2.;
}
/////////////////////////// UPWINDING ///////////////////////////
// Map (Low, Centre) -> Centre  or (Centre, Low) -> Low
// Hence v contains only (mm, m, p, pp) fields whilst f has 'c' too
//
// v.p is v at +1/2, v.m is at -1/2

BoutReal VDDX_U1_stag(stencil &v, stencil &f) {
  // Lower cell boundary
  BoutReal result = (v.m >= 0) ? v.m * f.m : v.m * f.c;
  
  // Upper cell boundary
  result -= (v.p >= 0) ? v.p * f.c : v.p * f.p;
  
  result *= -1;
  
  // result is now d/dx(v*f), but want v*d/dx(f) so subtract f*d/dx(v)
  result -= f.c*(v.p - v.m);
  
  return result;
}

BoutReal VDDX_U2_stag(stencil &v, stencil &f) {
  BoutReal result;
  
  if (v.p>0 && v.m>0) {
    // Extrapolate v to centre from below, use 2nd order backward difference on f
    result = (1.5*v.m - .5*v.mm) * (.5*f.mm - 2.*f.m + 1.5*f.c);
  }
  else if (v.p<0 && v.m<0) {
    // Extrapolate v to centre from above, use 2nd order forward difference on f
    result = (1.5*v.p - .5*v.pp) * (-1.5*f.c + 2.*f.p - .5*f.pp);
  }
  else {
    // Velocity changes sign, hence is almost zero: use centred interpolation/differencing
    result = .25 * (v.p + v.m) * (f.p - f.m);
  }
  
  return result;
}

BoutReal VDDX_C2_stag(stencil &v, stencil &f) {
  // Result is needed at location of f: interpolate v to f's location and take an unstaggered derivative of f
  return 0.5*(v.p+v.m) * 0.5*(f.p - f.m);
}

BoutReal VDDX_C4_stag(stencil &v, stencil &f) {
  // Result is needed at location of f: interpolate v to f's location and take an unstaggered derivative of f
  return (9.*(v.m + v.p) - v.mm - v.pp)/16. * (8.*f.p - 8.*f.m + f.mm - f.pp)/12.;
}

/////////////////////////// FLUX ///////////////////////////
// Map (Low, Centre) -> Centre  or (Centre, Low) -> Low
// Hence v contains only (mm, m, p, pp) fields whilst f has 'c' too
//
// v.p is v at +1/2, v.m is at -1/2

BoutReal FDDX_U1_stag(stencil &v, stencil &f) {
  // Lower cell boundary
  BoutReal result = (v.m >= 0) ? v.m * f.m : v.m * f.c;
  
  // Upper cell boundary
  result -= (v.p >= 0) ? v.p * f.c : v.p * f.p;

  return result;
}

/*******************************************************************************
 * Lookup tables of functions. Map between names, codes and functions
 *******************************************************************************/

/// Translate between DIFF_METHOD codes, and functions
struct DiffLookup {
  DIFF_METHOD method;
  Mesh::deriv_func func;     // Single-argument differencing function
  Mesh::upwind_func up_func; // Upwinding function
  Mesh::flux_func fl_func; // Flux function
};

/// Translate between short names, long names and DIFF_METHOD codes
struct DiffNameLookup {
  DIFF_METHOD method;
  const char* label; // Short name
  const char* name;  // Long name
};

/// Differential function name/code lookup
static DiffNameLookup DiffNameTable[] = { {DIFF_U1, "U1", "First order upwinding"},
					  {DIFF_U2, "U2", "Second order upwinding"},
					  {DIFF_C2, "C2", "Second order central"},
					  {DIFF_W2, "W2", "Second order WENO"},
					  {DIFF_W3, "W3", "Third order WENO"},
					  {DIFF_C4, "C4", "Fourth order central"},
					  {DIFF_U4, "U4", "Fourth order upwinding"},
                      {DIFF_S2, "S2", "Smoothing 2nd order"},
					  {DIFF_FFT, "FFT", "FFT"},
                      {DIFF_NND, "NND", "NND"},
                      {DIFF_SPLIT, "SPLIT", "Split into upwind and central"},
					  {DIFF_DEFAULT, NULL, NULL}}; // Use to terminate the list

/// First derivative lookup table
static DiffLookup FirstDerivTable[] = { {DIFF_C2, DDX_C2,     NULL, NULL},
					{DIFF_W2, DDX_CWENO2, NULL, NULL},
					{DIFF_W3, DDX_CWENO3, NULL, NULL},
					{DIFF_C4, DDX_C4,     NULL, NULL},
                                        {DIFF_S2, DDX_S2,     NULL, NULL},
					{DIFF_FFT, NULL,      NULL, NULL},
					{DIFF_DEFAULT, NULL,  NULL, NULL}};

/// Second derivative lookup table
static DiffLookup SecondDerivTable[] = { {DIFF_C2, D2DX2_C2, NULL, NULL},
					 {DIFF_C4, D2DX2_C4, NULL, NULL},
					 {DIFF_FFT, NULL,    NULL, NULL},
					 {DIFF_DEFAULT, NULL,NULL, NULL}};

/// Upwinding functions lookup table
static DiffLookup UpwindTable[] = { {DIFF_U1, NULL, VDDX_U1, NULL},
				    {DIFF_U2, NULL, VDDX_U2, NULL}, 
				    {DIFF_C2, NULL, VDDX_C2, NULL},
				    {DIFF_U4, NULL, VDDX_U4, NULL},
				    {DIFF_W3, NULL, VDDX_WENO3, NULL},
				    {DIFF_C4, NULL, VDDX_C4, NULL},
				    {DIFF_DEFAULT, NULL, NULL, NULL}};

/// Flux functions lookup table
static DiffLookup FluxTable[] = { {DIFF_SPLIT, NULL, NULL, NULL},
                                  {DIFF_U1, NULL, NULL,FDDX_U1},
                                  {DIFF_C2, NULL, NULL, FDDX_C2},
                                  {DIFF_C4, NULL, NULL, FDDX_C4},
                                  {DIFF_NND, NULL, NULL, FDDX_NND},
                                  {DIFF_DEFAULT, NULL, NULL, NULL}};

/// First staggered derivative lookup
static DiffLookup FirstStagDerivTable[] = { {DIFF_C2, DDX_C2_stag, NULL, NULL}, 
					    {DIFF_C4, DDX_C4_stag, NULL, NULL},
					    {DIFF_DEFAULT, NULL,   NULL, NULL}};

/// Second staggered derivative lookup
static DiffLookup SecondStagDerivTable[] = { {DIFF_C2, D2DX2_C2_stag, NULL, NULL},
					     {DIFF_DEFAULT, NULL, NULL, NULL}};

/// Upwinding staggered lookup
static DiffLookup UpwindStagTable[] = { {DIFF_U1, NULL, NULL, VDDX_U1_stag},
					{DIFF_U2, NULL, NULL, VDDX_U2_stag},
					{DIFF_C2, NULL, NULL, VDDX_C2_stag},
					{DIFF_C4, NULL, NULL, VDDX_C4_stag},
					{DIFF_DEFAULT, NULL, NULL, NULL} };

/// Flux staggered lookup
static DiffLookup FluxStagTable[] = { {DIFF_SPLIT, NULL, NULL, NULL},
                                      {DIFF_U1, NULL, NULL, FDDX_U1_stag},
                                      {DIFF_DEFAULT, NULL, NULL, NULL}};

/*******************************************************************************
 * Routines to use the above tables to map between function codes, names
 * and pointers
 *******************************************************************************/

Mesh::deriv_func lookupFunc(DiffLookup* table, DIFF_METHOD method) {
  int i = 0;
  do {
    if(table[i].method == method)
      return table[i].func;
    i++;
  }while(table[i].method != DIFF_DEFAULT);
  // Not found in list. Return the first 
  
  return table[0].func;
}

Mesh::upwind_func lookupUpwindFunc(DiffLookup* table, DIFF_METHOD method) {
  int i = 0;
  do {
    if(table[i].method == method)
      return table[i].up_func;
    i++;
  }while(table[i].method != DIFF_DEFAULT);
  // Not found in list. Return the first 
  
  return table[0].up_func;
}

Mesh::flux_func lookupFluxFunc(DiffLookup* table, DIFF_METHOD method) {
  int i = 0;
  do {
    if(table[i].method == method)
      return table[i].fl_func;
    i++;
  }while(table[i].method != DIFF_DEFAULT);
  // Not found in list. Return the first 
  
  return table[0].fl_func;
}

/// Test if a given DIFF_METHOD exists in a table
bool isImplemented(DiffLookup* table, DIFF_METHOD method) {
  int i = 0;
  do {
    if(table[i].method == method)
      return true;
    i++;
  }while(table[i].method != DIFF_DEFAULT);
  
  return false;
}

/// This function is used during initialisation only (i.e. doesn't need to be particularly fast)
/// Returns DIFF_METHOD, rather than function so can be applied to central and upwind tables
DIFF_METHOD lookupFunc(DiffLookup *table, const string &label) {

  if(label.empty())
    return table[0].method;

  // Loop through the name lookup table
  for (int i = 0; DiffNameTable[i].method != DIFF_DEFAULT ; ++i ){
    if(strcasecmp(label.c_str(), DiffNameTable[i].label) == 0) {// Whole match
      return  DiffNameTable[i].method;
    }
  }
  
  // No exact match, so throw
  std::string avail{};
  for (int i = 0; DiffNameTable[i].method != DIFF_DEFAULT ; ++i ){
    avail += DiffNameTable[i].label;
    avail += "\n";
  }
  throw BoutException("Unknown option %s.\nAvailable options are:\n%s",label.c_str(),avail.c_str());
}

void printFuncName(DIFF_METHOD method) {
  // Find this entry

  int i = 0;
  do {
    if(DiffNameTable[i].method == method) {
      output_info.write(" %s (%s)\n", DiffNameTable[i].name, DiffNameTable[i].label);
      return;
    }
    i++;
  }while(DiffNameTable[i].method != DIFF_DEFAULT);

  // None
  output_error.write(" == INVALID DIFFERENTIAL METHOD ==\n");
}

/*******************************************************************************
 * Default functions
 *
 *
 *******************************************************************************/

// Central -> Central (or Left -> Left) functions
Mesh::deriv_func fDDX, fDDY, fDDZ;        ///< Differencing methods for each dimension
Mesh::deriv_func fD2DX2, fD2DY2, fD2DZ2;  ///< second differential operators
Mesh::upwind_func fVDDX, fVDDY, fVDDZ;    ///< Upwind functions in the three directions
Mesh::flux_func fFDDX, fFDDY, fFDDZ;    ///< Default flux functions

// Central -> Left (or Left -> Central) functions
Mesh::deriv_func sfDDX, sfDDY, sfDDZ;
Mesh::deriv_func sfD2DX2, sfD2DY2, sfD2DZ2;
Mesh::flux_func sfVDDX, sfVDDY, sfVDDZ;
Mesh::flux_func sfFDDX, sfFDDY, sfFDDZ;

/*******************************************************************************
 * Initialisation
 *******************************************************************************/

/// Set the derivative method, given a table and option name
void derivs_set(Options *options, DiffLookup *table, const char* name, Mesh::deriv_func &f) {
  TRACE("derivs_set( deriv_func )");
  string label;
  options->get(name, label, "C2");

  DIFF_METHOD method = lookupFunc(table, label); // Find the function
  printFuncName(method); // Print differential function name
  f = lookupFunc(table, method); // Find the function pointer
}

void derivs_set(Options *options, DiffLookup *table, const char* name, Mesh::upwind_func &f) {
  TRACE("derivs_set( upwind_func )");
  string label;
  options->get(name, label, "U1");

  DIFF_METHOD method = lookupFunc(table, label); // Find the function
  printFuncName(method); // Print differential function name
  f = lookupUpwindFunc(table, method);
}

void derivs_set(Options *options, DiffLookup *table, const char* name, Mesh::flux_func &f) {
  TRACE("derivs_set( flux_func )");
  string label;
  options->get(name, label, "U1");

  DIFF_METHOD method = lookupFunc(table, label); // Find the function
  printFuncName(method); // Print differential function name
  f = lookupFluxFunc(table, method);
}

/// Initialise derivatives from options
void derivs_initialise(Options *options, bool StaggerGrids,
                 Mesh::deriv_func &fdd, Mesh::deriv_func &sfdd, 
                 Mesh::deriv_func &fd2d, Mesh::deriv_func &sfd2d, 
                 Mesh::upwind_func &fu, Mesh::flux_func &sfu,
                 Mesh::flux_func &ff, Mesh::flux_func &sff) {
  output_info.write("\tFirst       : ");
  derivs_set(options, FirstDerivTable, "first",  fdd);
  if (StaggerGrids) {
    output_info.write("\tStag. First : ");
    derivs_set(options, FirstStagDerivTable, "first",  sfdd);
  }
  output_info.write("\tSecond      : ");
  derivs_set(options, SecondDerivTable, "second", fd2d);
  if (StaggerGrids) {
    output_info.write("\tStag. Second: ");
    derivs_set(options, SecondStagDerivTable, "second", sfd2d);
  }
  output_info.write("\tUpwind      : ");
  derivs_set(options, UpwindTable,     "upwind", fu);
  if (StaggerGrids) {
    output_info.write("\tStag. Upwind: ");
    derivs_set(options, UpwindStagTable,     "upwind", sfu);
  }
  output_info.write("\tFlux        : ");
  derivs_set(options, FluxTable,     "flux", ff);
  if (StaggerGrids) {
    output_info.write("\tStag. Flux  : ");
    derivs_set(options, FluxStagTable,     "flux", sff);
  }
}

/// Initialise the derivative methods. Must be called before any derivatives are used
void Mesh::derivs_init(Options* options) {
  TRACE("Initialising derivatives");

  output_info.write("Setting X differencing methods\n");
  derivs_initialise(options->getSection("ddx"), 
		    StaggerGrids,
		    fDDX, sfDDX, 
		    fD2DX2, sfD2DX2,
		    fVDDX, sfVDDX,
		    fFDDX, sfFDDX
		    );
  
  if ((fDDX == NULL) || (fD2DX2 == NULL))
    throw BoutException("FFT cannot be used in X\n");
  
  output_info.write("Setting Y differencing methods\n");
  derivs_initialise(options->getSection("ddy"), 
		    StaggerGrids,
		    fDDY, sfDDY, 
		    fD2DY2, sfD2DY2,
		    fVDDY, sfVDDY,
		    fFDDY, sfFDDY
		    );
  
  if ((fDDY == NULL) || (fD2DY2 == NULL))
    throw BoutException("FFT cannot be used in Y\n");
  
  output_info.write("Setting Z differencing methods\n");
  derivs_initialise(options->getSection("ddz"), 
		    StaggerGrids,
		    fDDZ, sfDDZ, 
		    fD2DZ2, sfD2DZ2,
		    fVDDZ, sfVDDZ,
		    fFDDZ, sfFDDZ
		    );

  // Get the fraction of modes filtered out in FFT derivatives
  options->getSection("ddz")->get("fft_filter", fft_derivs_filter, 0.0);
}

/*******************************************************************************
 * Apply differential operators. These are fairly brain-dead functions
 * which apply a derivative function to a field (sort of like map). Decisions
 * of what to apply are made in the DDX,DDY and DDZ functions lower down.
 *
 * loc  is the cell location of the result
 *******************************************************************************/

// X derivative

const Field2D Mesh::applyXdiff(const Field2D &var, Mesh::deriv_func func, CELL_LOC loc, REGION region) {
  if (var.getNx() == 1){
    return 0.;
  }

  ASSERT1(var.isAllocated());
  ASSERT1(this == var.getMesh());

  Field2D result(this);
  result.allocate(); // Make sure data allocated

  if (mesh->StaggerGrids && 
      (loc != CELL_DEFAULT) && (loc != var.getLocation())) {
    // Staggered differencing

    CELL_LOC location = var.getLocation();
    
    if (mesh->xstart > 1) {
      // More than one guard cell, so set pp and mm values
      // This allows higher-order methods to be used
      for(const auto &i : result.region(region)) {
        stencil s;
        s.c = var[i];
        s.p = var[i.xp()];
        s.m = var[i.xm()];
        s.pp = var[i.offset(2,0,0)];
        s.mm = var[i.offset(-2,0,0)];
        
        if ((location == CELL_CENTRE) && (loc == CELL_XLOW)) {
          // Producing a stencil centred around a lower X value
          s.pp = s.p;
          s.p  = s.c;
        } else if (location == CELL_XLOW) {
          // Stencil centred around a cell centre
          s.mm = s.m;
          s.m  = s.c;
        }

        result[i] = func(s);
      }
    } else {
      // Only one guard cell, so no pp or mm values
      for(const auto &i : result.region(region)) {
        stencil s;
        s.c = var[i];
        s.p = var[i.xp()];
        s.m = var[i.xm()];
        s.pp = nan("");
        s.mm = nan("");
        
        if ((location == CELL_CENTRE) && (loc == CELL_XLOW)) {
          // Producing a stencil centred around a lower X value
          s.pp = s.p;
          s.p  = s.c;
        } else if (location == CELL_XLOW) {
          // Stencil centred around a cell centre
          s.mm = s.m;
          s.m  = s.c;
        }
        
        result[i] = func(s);
      }
    }
    
  } else {
    // Non-staggered differencing
    
    if (mesh->xstart > 1) {
      // More than one guard cell, so set pp and mm values
      // This allows higher-order methods to be used
      for(const auto &i : result.region(region)) {
        stencil s;
        s.c = var[i];
        s.p = var[i.xp()];
        s.m = var[i.xm()];
        s.pp = var[i.offset(2,0,0)];
        s.mm = var[i.offset(-2,0,0)];
        
        result[i] = func(s);
      }
    } else {
      // Only one guard cell, so no pp or mm values
      for(const auto &i : result.region(region)) {
        stencil s;
        s.c = var[i];
        s.p = var[i.xp()];
        s.m = var[i.xm()];
        s.pp = nan("");
        s.mm = nan("");
        
        result[i] = func(s);
      }
    }
  }

#if CHECK > 0
  // Mark boundaries as invalid
  result.bndry_xin = result.bndry_xout = result.bndry_yup = result.bndry_ydown = false;
#endif

  return result;
}

const Field3D Mesh::applyXdiff(const Field3D &var, Mesh::deriv_func func, CELL_LOC loc, REGION region) {
  if (var.getNx() == 1) {
<<<<<<< HEAD
    return Field3D(0.,var.getMesh());
=======
    return Field3D(0., var.getMesh());
>>>>>>> 62b573ab
  }
  // Check that the input variable has data
  ASSERT1(var.isAllocated());

  // Check that the mesh is correct
  ASSERT1(this == var.getMesh());

  Field3D result(this);
  result.allocate(); // Make sure data allocated
  
  if (mesh->StaggerGrids && 
      (loc != CELL_DEFAULT) && (loc != var.getLocation())) {
    // Staggered differencing

    CELL_LOC location = var.getLocation();
    
    if (mesh->xstart > 1) {
      // More than one guard cell, so set pp and mm values
      // This allows higher-order methods to be used
      for(const auto &i : result.region(region)) {
        stencil s;
        s.c = var[i];
        s.p = var[i.xp()];
        s.m = var[i.xm()];
        s.pp = var[i.offset(2,0,0)];
        s.mm = var[i.offset(-2,0,0)];
        
        if ((location == CELL_CENTRE) && (loc == CELL_XLOW)) {
          // Producing a stencil centred around a lower X value
          s.pp = s.p;
          s.p  = s.c;
        } else if (location == CELL_XLOW) {
          // Stencil centred around a cell centre
          s.mm = s.m;
          s.m  = s.c;
        }

        result[i] = func(s);
      }
    } else {
      // Only one guard cell, so no pp or mm values
      for(const auto &i : result.region(region)) {
        stencil s;
        s.c = var[i];
        s.p = var[i.xp()];
        s.m = var[i.xm()];
        s.pp = nan("");
        s.mm = nan("");
        
        if ((location == CELL_CENTRE) && (loc == CELL_XLOW)) {
          // Producing a stencil centred around a lower X value
          s.pp = s.p;
          s.p  = s.c;
        } else if (location == CELL_XLOW) {
          // Stencil centred around a cell centre
          s.mm = s.m;
          s.m  = s.c;
        }
        
        result[i] = func(s);
      }
    }
    
  } else {
    // Non-staggered differencing
    
    if (mesh->xstart > 1) {
      // More than one guard cell, so set pp and mm values
      // This allows higher-order methods to be used
      for(const auto &i : result.region(region)) {
        stencil s;
        s.c = var[i];
        s.p = var[i.xp()];
        s.m = var[i.xm()];
        s.pp = var[i.offset(2,0,0)];
        s.mm = var[i.offset(-2,0,0)];
        
        result[i] = func(s);
      }
    } else {
      // Only one guard cell, so no pp or mm values
      for(const auto &i : result.region(region)) {
        stencil s;
        s.c = var[i];
        s.p = var[i.xp()];
        s.m = var[i.xm()];
        s.pp = nan("");
        s.mm = nan("");
        
        result[i] = func(s);
      }
    }
  }

#if CHECK > 0
  // Mark boundaries as invalid
  result.bndry_xin = result.bndry_xout = result.bndry_yup = result.bndry_ydown = false;
#endif
  
  return result;
}

// Y derivative

const Field2D Mesh::applyYdiff(const Field2D &var, Mesh::deriv_func func, CELL_LOC loc, REGION region) {
  if (var.getNy() == 1) {
    return 0.;
  }
  
  // Check that the input variable has data
  ASSERT1(var.isAllocated());
  
  ASSERT1(this == var.getMesh());

  Field2D result(this);
  result.allocate(); // Make sure data allocated
  
  if (mesh->ystart > 1) {
    // More than one guard cell, so set pp and mm values
    // This allows higher-order methods to be used
    
    for(const auto &i : result.region(region)) {
      // Set stencils
      stencil s;
      s.c = var[i];
      s.p = var[i.yp()];
      s.m = var[i.ym()];
      s.pp = var[i.offset(0,2,0)];
      s.mm = var[i.offset(0,-2,0)];

      result[i] = func(s);
    }
  } else {
    // Only one guard cell, so no pp or mm values
    for(const auto &i : result.region(region)) {
      // Set stencils
      stencil s;
      s.c = var[i];
      s.p = var[i.yp()];
      s.m = var[i.ym()];
      s.pp = nan("");
      s.mm = nan("");

      result[i] = func(s);
    }
  }
    
#if CHECK > 0
  // Mark boundaries as invalid
  result.bndry_yup = result.bndry_ydown = false;
#endif

  return result;
}

const Field3D Mesh::applyYdiff(const Field3D &var, Mesh::deriv_func func, CELL_LOC loc, REGION region) {
  if (var.getNy() == 1){
<<<<<<< HEAD
    return Field3D(0.,var.getMesh());
=======
    return Field3D(0., var.getMesh());
>>>>>>> 62b573ab
  }

  // Check that the input variable has data
  ASSERT1(var.isAllocated());

  ASSERT1(this == var.getMesh());

  Field3D result(this);
  result.allocate(); // Make sure data allocated
  
  if (var.hasYupYdown() && 
      ( (&var.yup() != &var) || (&var.ydown() != &var))) {
    // Field "var" has distinct yup and ydown fields which
    // will be used to calculate a derivative along 
    // the magnetic field
    
    if (mesh->StaggerGrids && (loc != CELL_DEFAULT) && (loc != var.getLocation())) {
      // Staggered differencing

      // Cell location of the input field
      CELL_LOC location = var.getLocation();
      
      for(const auto &i : result.region(region)) {
        // Set stencils
        stencil s;
        s.c = var[i];
        s.p = var.yup()[i.yp()];
        s.m = var.ydown()[i.ym()];
        s.pp = nan("");
        s.mm = nan("");
        
        if ((location == CELL_CENTRE) && (loc == CELL_YLOW)) {
          // Producing a stencil centred around a lower Y value
          s.pp = s.p;
          s.p  = s.c;
        } else if(location == CELL_YLOW) {
          // Stencil centred around a cell centre
          s.mm = s.m;
          s.m  = s.c;
        }

        result[i] = func(s);
      }
    } else {
      // Non-staggered
      for(const auto &i : result.region(region)) {
        // Set stencils
        stencil s;
        s.c = var[i];
        s.p = var.yup()[i.yp()];
        s.m = var.ydown()[i.ym()];
        s.pp = nan("");
        s.mm = nan("");
        
        result[i] = func(s);
      }
    }
  } else {
    // var has no yup/ydown fields, so we need to shift into field-aligned coordinates
    
    Field3D var_fa = this->toFieldAligned(var);
    
    if (mesh->StaggerGrids && (loc != CELL_DEFAULT) && (loc != var.getLocation())) {
      // Staggered differencing
      
      // Cell location of the input field
      CELL_LOC location = var.getLocation();
      
      if (mesh->ystart > 1) {
        // More than one guard cell, so set pp and mm values
        // This allows higher-order methods to be used
        for(const auto &i : result.region(region)) {
          // Set stencils
          stencil s;
          s.c = var_fa[i];
          s.p = var_fa[i.yp()];
          s.m = var_fa[i.ym()];
          s.pp = var_fa[i.offset(0,2,0)];
          s.mm = var_fa[i.offset(0,-2,0)];
          
          if ((location == CELL_CENTRE) && (loc == CELL_YLOW)) {
            // Producing a stencil centred around a lower Y value
            s.pp = s.p;
            s.p  = s.c;
          } else if(location == CELL_YLOW) {
            // Stencil centred around a cell centre
            s.mm = s.m;
            s.m  = s.c;
          }
          
          result[i] = func(s);
        }
      } else {
        // Only one guard cell, so no pp or mm values
        for(const auto &i : result.region(region)) {
          // Set stencils
          stencil s;
          s.c = var_fa[i];
          s.p = var_fa[i.yp()];
          s.m = var_fa[i.ym()];
          s.pp = nan("");
          s.mm = nan("");
          
          if ((location == CELL_CENTRE) && (loc == CELL_YLOW)) {
            // Producing a stencil centred around a lower Y value
            s.pp = s.p;
            s.p  = s.c;
          } else if(location == CELL_YLOW) {
            // Stencil centred around a cell centre
            s.mm = s.m;
            s.m  = s.c;
          }
          
          result[i] = func(s);
        }
      }
      
    } else {
      // Non-staggered differencing
      
      if (mesh->ystart > 1) {
        // More than one guard cell, so set pp and mm values
        // This allows higher-order methods to be used
        for(const auto &i : result.region(region)) {
          // Set stencils
          stencil s;
          s.c = var_fa[i];
          s.p = var_fa[i.yp()];
          s.m = var_fa[i.ym()];
          s.pp = var_fa[i.offset(0,2,0)];
          s.mm = var_fa[i.offset(0,-2,0)];
          
          result[i] = func(s);
        }
      } else {
        // Only one guard cell, so no pp or mm values
        for(const auto &i : result.region(region)) {
          // Set stencils
          stencil s;
          s.c = var_fa[i];
          s.p = var_fa[i.yp()];
          s.m = var_fa[i.ym()];
          s.pp = nan("");
          s.mm = nan("");
          
          result[i] = func(s);
        }
      }
    }
    
    // Shift result back
    
    result = this->fromFieldAligned(result);
  }
#if CHECK > 0
  // Mark boundaries as invalid
  result.bndry_xin = result.bndry_xout = result.bndry_yup = result.bndry_ydown = false;
#endif

  return result;
}

// Z derivative

const Field3D Mesh::applyZdiff(const Field3D &var, Mesh::deriv_func func, CELL_LOC loc, REGION region) {
  if (var.getNz()==1){
<<<<<<< HEAD
    return Field3D(0.,var.getMesh());
=======
    return Field3D(0., var.getMesh());
>>>>>>> 62b573ab
  }

  ASSERT1(this == var.getMesh());

  if (mesh->StaggerGrids && (loc != CELL_DEFAULT) && (loc != var.getLocation())) {
    // Staggered differencing
    throw BoutException("No one used this before. And no one implemented it.");
  }

  Field3D result(this);
  result.allocate(); // Make sure data allocated
  
  // Check that the input variable has data
  ASSERT1(var.isAllocated());
  
  for(const auto &i : result.region(region)) {
    stencil s;
    s.c = var[i];
    s.p = var[i.zp()];
    s.m = var[i.zm()];
    s.pp = var[i.offset(0,0,2)];
    s.mm = var[i.offset(0,0,-2)];
    
    result[i] = func(s);
  }

  return result;
}

/*******************************************************************************
 * First central derivatives
 *******************************************************************************/

////////////// X DERIVATIVE /////////////////

const Field3D Mesh::indexDDX(const Field3D &f, CELL_LOC outloc, DIFF_METHOD method) {
  Mesh::deriv_func func = fDDX; // Set to default function
  DiffLookup *table = FirstDerivTable;
  
  CELL_LOC inloc = f.getLocation(); // Input location
  CELL_LOC diffloc = inloc; // Location of differential result

  ASSERT1(this == f.getMesh());

  Field3D result(this);

  if(this->StaggerGrids && (outloc == CELL_DEFAULT)) {
    // Take care of CELL_DEFAULT case
    outloc = diffloc; // No shift (i.e. same as no stagger case)
  }

  if(this->StaggerGrids && (outloc != inloc)) {
    // Shifting to a new location
    
    if(((inloc == CELL_CENTRE) && (outloc == CELL_XLOW)) ||
       ((inloc == CELL_XLOW) && (outloc == CELL_CENTRE))) {
      // Shifting in X. Centre -> Xlow, or Xlow -> Centre
      
      func = sfDDX; // Set default
      table = FirstStagDerivTable; // Set table for others
      diffloc = (inloc == CELL_CENTRE) ? CELL_XLOW : CELL_CENTRE;
      
    }else {
      // A more complicated shift. Get a result at cell centre, then shift.
      if(inloc == CELL_XLOW) {
	// Shifting
	
	func = sfDDX; // Set default
	table = FirstStagDerivTable; // Set table for others
	diffloc = CELL_CENTRE;

      }else if(inloc != CELL_CENTRE) {
	// Interpolate then (centre -> centre) then interpolate
	return DDX(interp_to(f, CELL_CENTRE), outloc, method);
      }
    }
  }
  
  if(method != DIFF_DEFAULT) {
    // Lookup function
    func = lookupFunc(table, method);
    if(func == NULL)
      throw BoutException("Cannot use FFT for X derivatives");
  }
  
  result = applyXdiff(f, func, diffloc);
  result.setLocation(diffloc); // Set the result location

  result = interp_to(result, outloc); // Interpolate if necessary

  return result;
}

const Field2D Mesh::indexDDX(const Field2D &f) {
  return applyXdiff(f, fDDX);
}

////////////// Y DERIVATIVE /////////////////

const Field3D Mesh::indexDDY(const Field3D &f, CELL_LOC outloc, DIFF_METHOD method) {
  Mesh::deriv_func func = fDDY; // Set to default function
  DiffLookup *table = FirstDerivTable;
  
  CELL_LOC inloc = f.getLocation(); // Input location
  CELL_LOC diffloc = inloc; // Location of differential result

  ASSERT1(this == f.getMesh());

  Field3D result(this);

  if(this->StaggerGrids && (outloc == CELL_DEFAULT)) {
    // Take care of CELL_DEFAULT case
    outloc = diffloc; // No shift (i.e. same as no stagger case)
  }

  if(this->StaggerGrids && (outloc != inloc)) {
    // Shifting to a new location
    if(((inloc == CELL_CENTRE) && (outloc == CELL_YLOW)) ||
      ((inloc == CELL_YLOW) && (outloc == CELL_CENTRE))) {
      // Shifting in Y. Centre -> Ylow, or Ylow -> Centre

      func = sfDDY; // Set default
      table = FirstStagDerivTable; // Set table for others
      diffloc = (inloc == CELL_CENTRE) ? CELL_YLOW : CELL_CENTRE;
      
    }else {
      // A more complicated shift. Get a result at cell centre, then shift.
      if(inloc == CELL_YLOW) {
	// Shifting
	
	func = sfDDY; // Set default
	table = FirstStagDerivTable; // Set table for others
	diffloc = CELL_CENTRE;

      }else if(inloc != CELL_CENTRE) {
	// Interpolate to centre then call DDY again
	return DDY(interp_to(f, CELL_CENTRE), outloc, method);
      }
    }
  }
  
  if(method != DIFF_DEFAULT) {
    // Lookup function
    func = lookupFunc(table, method);
    if(func == NULL)
      throw BoutException("Cannot use FFT for Y derivatives");
  }
  
  result = applyYdiff(f, func, diffloc);
  
  result.setLocation(diffloc); // Set the result location
  
  return interp_to(result, outloc); // Interpolate if necessary
}

const Field2D Mesh::indexDDY(const Field2D &f) {
  return applyYdiff(f, fDDY);
}

////////////// Z DERIVATIVE /////////////////

const Field3D Mesh::indexDDZ(const Field3D &f, CELL_LOC outloc, DIFF_METHOD method, bool inc_xbndry) {
  Mesh::deriv_func func = fDDZ; // Set to default function
  DiffLookup *table = FirstDerivTable;
 
  CELL_LOC inloc = f.getLocation(); // Input location
  CELL_LOC diffloc = inloc; // Location of differential result

  ASSERT1(this == f.getMesh());
  Field3D result(this);

  if(this->StaggerGrids && (outloc == CELL_DEFAULT)) {
    // Take care of CELL_DEFAULT case
    outloc = diffloc; // No shift (i.e. same as no stagger case)
  }

  if(this->StaggerGrids && (outloc != inloc)) {
    // Shifting to a new location
    
    if(((inloc == CELL_CENTRE) && (outloc == CELL_ZLOW)) ||
       ((inloc == CELL_ZLOW) && (outloc == CELL_CENTRE))) {
      // Shifting in Z. Centre -> Zlow, or Zlow -> Centre
      
      func = sfDDZ; // Set default
      table = FirstStagDerivTable; // Set table for others
      diffloc = (inloc == CELL_CENTRE) ? CELL_ZLOW : CELL_CENTRE;
      
    }else {
      // A more complicated shift. Get a result at cell centre, then shift.
      if(inloc == CELL_ZLOW) {
	// Shifting
	
	func = sfDDZ; // Set default
	table = FirstStagDerivTable; // Set table for others
	diffloc = CELL_CENTRE;

      }else if(inloc != CELL_CENTRE) {
	// Interpolate then (centre -> centre) then interpolate
	return DDZ(interp_to(f, CELL_CENTRE), outloc, method);
      }
    }
  }
  
  if(method != DIFF_DEFAULT) {
    // Lookup function
    func = lookupFunc(table, method);
  }

  if (func == NULL) {
    // Use FFT

    BoutReal shift = 0.; // Shifting result in Z?
<<<<<<< HEAD
    if (this->StaggerGrids) {
=======
    if (mesh->StaggerGrids) {
>>>>>>> 62b573ab
      if ((inloc == CELL_CENTRE) && (diffloc == CELL_ZLOW)) {
        // Shifting down - multiply by exp(-0.5*i*k*dz)
        shift = -1.;
        throw BoutException("Not tested - probably broken");
      } else if ((inloc == CELL_ZLOW) && (diffloc == CELL_CENTRE)) {
        // Shifting up
        shift = 1.;
        throw BoutException("Not tested - probably broken");
      }
    }

    result.allocate(); // Make sure data allocated

    int ncz = this->LocalNz;
    
    #pragma omp parallel
    {
      Array<dcomplex> cv(ncz/2 + 1);
      
<<<<<<< HEAD
      int xs = this->xstart;
      int xe = this->xend;
      int ys = this->ystart;
      int ye = this->yend;
      if(inc_xbndry) { // Include x boundary region (for mixed XZ derivatives)
=======
      int xs = mesh->xstart;
      int xe = mesh->xend;
      int ys = mesh->ystart;
      int ye = mesh->yend;
      
      if (inc_xbndry) { // Include x boundary region (for mixed XZ derivatives)
>>>>>>> 62b573ab
        xs = 0;
        xe = this->LocalNx-1;
      }

      // Calculate how many Z wavenumbers will be removed
      int kfilter = static_cast<int>(fft_derivs_filter * ncz / 2); // truncates, rounding down
      if (kfilter < 0)
        kfilter = 0;
      if (kfilter > (ncz / 2))
        kfilter = ncz / 2;
      int kmax = ncz / 2 - kfilter; // Up to and including this wavenumber index

      #pragma omp for
      for (int jx = xs; jx <= xe; jx++) {
        for (int jy = ys; jy <= ye; jy++) {
          rfft(f(jx, jy), ncz, cv.begin()); // Forward FFT

          for (int jz = 0; jz <= kmax; jz++) {
            BoutReal kwave = jz * 2.0 * PI / ncz; // wave number is 1/[rad]

            cv[jz] *= dcomplex(0.0, kwave);
            if (shift)
              cv[jz] *= exp(Im * (shift * kwave));
          }
<<<<<<< HEAD
          for (int jz = kmax + 1; jz < ncz / 2; jz++) {
            cv[jz] = 0.0;
          }
          

=======
          for (int jz = kmax + 1; jz <= ncz / 2; jz++) {
            cv[jz] = 0.0;
          }
          
>>>>>>> 62b573ab
          irfft(cv.begin(), ncz, result(jx, jy)); // Reverse FFT
        }
      }
    }
    // End of parallel section
    
#if CHECK > 0
    // Mark boundaries as invalid
    result.bndry_xin = false;
    result.bndry_xout = false;
    result.bndry_yup = false;
    result.bndry_ydown = false;
#endif
    
  }else {
    // All other (non-FFT) functions 
    result = applyZdiff(f, func);
  }
  
  result.setLocation(diffloc);

  return interp_to(result, outloc);
}

const Field2D Mesh::indexDDZ(const Field2D &f) {
  ASSERT1(this == f.getMesh());
  Field2D result(this);
  result = 0.0;
  return result;
}

/*******************************************************************************
 * 2nd derivatives
 *******************************************************************************/

////////////// X DERIVATIVE /////////////////

/*!
 * @brief Calculates second X derivative on Mesh in index space
 * 
 * @param[in] f        3D scalar field to be differentiated. 
 *                     Must be allocated and finite
 * 
 * @param[in] outloc   The cell location of the result
 * 
 * @param[in] method   The numerical method to use
 * 
 * @return  A 3D scalar field with invalid data in the 
 *          guard cells
 *
 */
const Field3D Mesh::indexD2DX2(const Field3D &f, CELL_LOC outloc, DIFF_METHOD method) {
  Mesh::deriv_func func = fD2DX2; // Set to default function
  DiffLookup *table = SecondDerivTable;
  
  CELL_LOC inloc = f.getLocation(); // Input location
  CELL_LOC diffloc = inloc; // Location of differential result

  ASSERT1(this == f.getMesh());

  Field3D result(this);
  
  if(StaggerGrids && (outloc == CELL_DEFAULT)) {
    // Take care of CELL_DEFAULT case
    outloc = diffloc; // No shift (i.e. same as no stagger case)
  }

  if(StaggerGrids && (outloc != inloc)) {
    // Shifting to a new location
    
    if(((inloc == CELL_CENTRE) && (outloc == CELL_XLOW)) ||
       ((inloc == CELL_XLOW) && (outloc == CELL_CENTRE))) {
      // Shifting in X. Centre -> Xlow, or Xlow -> Centre
      
      func = sfD2DX2; // Set default
      table = SecondStagDerivTable; // Set table for others
      diffloc = (inloc == CELL_CENTRE) ? CELL_XLOW : CELL_CENTRE;
      
    }else {
      // A more complicated shift. Get a result at cell centre, then shift.
      if(inloc == CELL_XLOW) {
	// Shifting
	
	func = sfD2DX2; // Set default
	table = SecondStagDerivTable; // Set table for others
	diffloc = CELL_CENTRE;

      }else if(inloc != CELL_CENTRE) {
	// Interpolate then (centre -> centre) then interpolate
	return D2DX2(interp_to(f, CELL_CENTRE), outloc, method);
      }
    }
  }

  if(method != DIFF_DEFAULT) {
    // Lookup function
    func = lookupFunc(table, method);
    if(func == NULL)
      throw BoutException("Cannot use FFT for X derivatives");
  }
  
  result = applyXdiff(f, func);
  result.setLocation(diffloc);
  
  result = interp_to(result, outloc);

  return result;
}

/*!
 * @brief Calculates second X derivative on Mesh in index space
 * 
 * @param[in] f        2D scalar field to be differentiated. 
 *                     Must be allocated and finite
 * 
 * @return  A 2D scalar field with invalid data in the 
 *          guard cells
 *
 */
const Field2D Mesh::indexD2DX2(const Field2D &f) {
  return applyXdiff(f, fD2DX2);
}

////////////// Y DERIVATIVE /////////////////

/*!
 * @brief Calculates second Y derivative on Mesh in index space
 * 
 * @param[in] f        3D scalar field to be differentiated. 
 *                     Must be allocated and finite
 * 
 * @return  A 3D scalar field with invalid data in the 
 *          guard cells
 *
 */
const Field3D Mesh::indexD2DY2(const Field3D &f, CELL_LOC outloc, DIFF_METHOD method) {
  Mesh::deriv_func func = fD2DY2; // Set to default function
  DiffLookup *table = SecondDerivTable;
  
  CELL_LOC inloc = f.getLocation(); // Input location
  CELL_LOC diffloc = inloc; // Location of differential result

  ASSERT1(this == f.getMesh());

  Field3D result(this);
  
  if(StaggerGrids && (outloc == CELL_DEFAULT)) {
    // Take care of CELL_DEFAULT case
    outloc = diffloc; // No shift (i.e. same as no stagger case)
  }

  if(StaggerGrids && (outloc != inloc)) {
    // Shifting to a new location
    
    if(((inloc == CELL_CENTRE) && (outloc == CELL_YLOW)) ||
       ((inloc == CELL_YLOW) && (outloc == CELL_CENTRE))) {
      // Shifting in Y. Centre -> Ylow, or Ylow -> Centre
      
      func = sfD2DY2; // Set default
      table = SecondStagDerivTable; // Set table for others
      diffloc = (inloc == CELL_CENTRE) ? CELL_YLOW : CELL_CENTRE;
      
    }else {
      // A more complicated shift. Get a result at cell centre, then shift.
      if(inloc == CELL_YLOW) {
	// Shifting
	
	func = sfD2DY2; // Set default
	table = SecondStagDerivTable; // Set table for others
	diffloc = CELL_CENTRE;

      }else if(inloc != CELL_CENTRE) {
	// Interpolate then (centre -> centre) then interpolate
	return D2DY2(interp_to(f, CELL_CENTRE), outloc, method);
      }
    }
  }

  if(method != DIFF_DEFAULT) {
    // Lookup function
    func = lookupFunc(table, method);
    if(func == NULL)
      throw BoutException("Cannot use FFT for Y derivatives");
  }
  
  result = applyYdiff(f, func);
  result.setLocation(diffloc);

  return interp_to(result, outloc);
}

/*!
 * @brief Calculates second Y derivative on Mesh in index space
 * 
 * @param[in] f        2D scalar field to be differentiated. 
 *                     Must be allocated and finite
 * 
 * @return  A 2D scalar field with invalid data in the 
 *          guard cells
 *
 */
const Field2D Mesh::indexD2DY2(const Field2D &f) {
  return applyYdiff(f, fD2DY2);
}

////////////// Z DERIVATIVE /////////////////

/*!
 * @brief Calculates second Z derivative on Mesh in index space
 * 
 * @param[in] f        3D scalar field to be differentiated. 
 *                     Must be allocated and finite
 * 
 * @return  A 3D scalar field with invalid data in the 
 *          guard cells
 *
 */
const Field3D Mesh::indexD2DZ2(const Field3D &f, CELL_LOC outloc, DIFF_METHOD method, bool inc_xbndry) {
  Mesh::deriv_func func = fD2DZ2; // Set to default function
  DiffLookup *table = SecondDerivTable;
  
  CELL_LOC inloc = f.getLocation(); // Input location
  CELL_LOC diffloc = inloc; // Location of differential result

  ASSERT1(this == f.getMesh());

  Field3D result(this);

  if(StaggerGrids && (outloc == CELL_DEFAULT)) {
    // Take care of CELL_DEFAULT case
    outloc = diffloc; // No shift (i.e. same as no stagger case)
  }

  if(StaggerGrids && (outloc != inloc)) {
    // Shifting to a new location
    
    if(((inloc == CELL_CENTRE) && (outloc == CELL_ZLOW)) ||
       ((inloc == CELL_ZLOW) && (outloc == CELL_CENTRE))) {
      // Shifting in Z. Centre -> Zlow, or Zlow -> Centre
      
      func = sfD2DZ2; // Set default
      table = SecondStagDerivTable; // Set table for others
      diffloc = (inloc == CELL_CENTRE) ? CELL_ZLOW : CELL_CENTRE;
      
    }else {
      // A more complicated shift. Get a result at cell centre, then shift.
      if(inloc == CELL_ZLOW) {
	// Shifting
	
	func = sfD2DZ2; // Set default
	table = SecondStagDerivTable; // Set table for others
	diffloc = CELL_CENTRE;

      }else if(inloc != CELL_CENTRE) {
	// Interpolate then (centre -> centre) then interpolate
	return D2DZ2(interp_to(f, CELL_CENTRE), outloc, method);
      }
    }
  }

  if(method != DIFF_DEFAULT) {
    // Lookup function
    func = lookupFunc(table, method);
  }

  if(func == NULL) {
    // Use FFT

    BoutReal shift = 0.; // Shifting result in Z?
    if(StaggerGrids) {
      if((inloc == CELL_CENTRE) && (diffloc == CELL_ZLOW)) {
	// Shifting down - multiply by exp(-0.5*i*k*dz)
	shift = -1.;
        throw BoutException("Not tested - probably broken");
      }else if((inloc == CELL_ZLOW) && (diffloc == CELL_CENTRE)) {
	// Shifting up
	shift = 1.;
        throw BoutException("Not tested - probably broken");
      }else if(diffloc != CELL_DEFAULT && diffloc != inloc){
        throw BoutException("Not implemented!");
      }
    }
    
    result.allocate(); // Make sure data allocated

    int ncz = this->LocalNz;
    
    ASSERT1(ncz % 2 == 0); // Must be a power of 2
    Array<dcomplex> cv(ncz/2 + 1);
    
    int xs = this->xstart;
    int xe = this->xend;
    int ys = this->ystart;
    int ye = this->yend;
    if(inc_xbndry) { // Include x boundary region (for mixed XZ derivatives)
      xs = 0;
      xe = this->LocalNx-1;
    }
      
    for(int jx=xs;jx<=xe;jx++) {
      for(int jy=ys;jy<=ye;jy++) {
          
	rfft(f(jx,jy), ncz, cv.begin()); // Forward FFT
	
	for(int jz=0;jz<=ncz/2;jz++) {
	  BoutReal kwave=jz*2.0*PI/ncz; // wave number is 1/[rad]

	  cv[jz] *= -SQ(kwave);
	  if(shift)
	    cv[jz] *= exp(0.5*Im * (shift * kwave));
	}

	irfft(cv.begin(), ncz, result(jx,jy)); // Reverse FFT
      }
    }

#if CHECK > 0
    // Mark boundaries as invalid
    result.bndry_xin = false;
    result.bndry_xout = false;
    result.bndry_yup = false;
    result.bndry_ydown = false;
#endif

  }
  else {
    // All other (non-FFT) functions
    result = applyZdiff(f, func);
  }

  result.setLocation(diffloc);

  return interp_to(result, outloc);
}

/*******************************************************************************
 * Fourth derivatives
 *******************************************************************************/

BoutReal D4DX4_C2(stencil &f) {
  return (f.pp - 4.*f.p + 6.*f.c - 4.*f.m + f.mm);
}

const Field3D Mesh::indexD4DX4(const Field3D &f) {
  return applyXdiff(f, D4DX4_C2);
}

const Field2D Mesh::indexD4DX4(const Field2D &f) {
  return applyXdiff(f, D4DX4_C2);
}

const Field3D Mesh::indexD4DY4(const Field3D &f) {
  return applyYdiff(f, D4DX4_C2);
}

const Field2D Mesh::indexD4DY4(const Field2D &f) {
  return applyYdiff(f, D4DX4_C2);
}

const Field3D Mesh::indexD4DZ4(const Field3D &f) {
  return applyZdiff(f, D4DX4_C2);
}

/*******************************************************************************
 * Mixed derivatives
 *******************************************************************************/


/*******************************************************************************
 * Advection schemes
 * 
 * Jan 2009  - Re-written to use Set*Stencil routines
 *******************************************************************************/

////////////// X DERIVATIVE /////////////////

/// Special case where both arguments are 2D. Output location ignored for now
const Field2D Mesh::indexVDDX(const Field2D &v, const Field2D &f, CELL_LOC UNUSED(outloc), DIFF_METHOD method) {
  Mesh::upwind_func func = fVDDX;

  if(method != DIFF_DEFAULT) {
    // Lookup function
    func = lookupUpwindFunc(UpwindTable, method);
  }

  ASSERT1(this == f.getMesh());
  ASSERT1(this == v.getMesh());


  Field2D result(this);
  result.allocate(); // Make sure data allocated

  bindex bx;
  stencil vs, fs;
  start_index(&bx);
  do {
    f.setXStencil(fs, bx);
    
    result(bx.jx,bx.jy) = func(v[{bx.jx,bx.jy,0}], fs);
  }while(next_index2(&bx));

#if CHECK > 0
  // Mark boundaries as invalid
  result.bndry_xin = result.bndry_xout = false;
#endif

  return result;
}

/// General version for 2 or 3-D objects
const Field3D Mesh::indexVDDX(const Field &v, const Field &f, CELL_LOC outloc, DIFF_METHOD method) {
  TRACE("Mesh::indexVDDX(Field, Field)");

  ASSERT1(this == v.getMesh());
  ASSERT1(this == f.getMesh());

  Field3D result(this);
  result.allocate(); // Make sure data allocated
  
  CELL_LOC vloc = v.getLocation();
  CELL_LOC inloc = f.getLocation(); // Input location
  CELL_LOC diffloc = inloc; // Location of differential result
  
  if(StaggerGrids && (outloc == CELL_DEFAULT)) {
    // Take care of CELL_DEFAULT case
    outloc = diffloc; // No shift (i.e. same as no stagger case)
  }
  
  if(StaggerGrids && (vloc != inloc)) {
    // Staggered grids enabled, and velocity at different location to value
    
    Mesh::flux_func func = sfVDDX;
    DiffLookup *table = UpwindTable;
    
    if(vloc == CELL_XLOW) {
      // V staggered w.r.t. variable
      func = sfVDDX;
      table = UpwindStagTable;
      diffloc = CELL_CENTRE;
    }else if((vloc == CELL_CENTRE) && (inloc == CELL_XLOW)) {
      // Shifted
      func = sfVDDX;
      table = UpwindStagTable;
      diffloc = CELL_XLOW;
    }else {
      // More complicated. Deciding what to do here isn't straightforward
      // For now, interpolate velocity to the same location as f.

      // Should be able to do something like:
      //return VDDX(interp_to(v, inloc), f, outloc, method);
      
      throw BoutException("Unhandled shift in Mesh::indexVDDX");
    }
    if(method != DIFF_DEFAULT) {
      // Lookup function
      func = lookupFluxFunc(table, method);
    }
    
    bindex bx;
    start_index(&bx);
    stencil vval, fval;
    do {
      v.setXStencil(vval, bx, diffloc);
      f.setXStencil(fval, bx); // Location is always the same as input
      
      result(bx.jx, bx.jy, bx.jz) = func(vval, fval);
    }while(next_index3(&bx));
    
  }else {
    // Not staggered
    Mesh::upwind_func func = fVDDX;
    DiffLookup *table = UpwindTable;
    
    if(method != DIFF_DEFAULT) {
      // Lookup function
      func = lookupUpwindFunc(table, method);
    }
    
    bindex bx;
    start_index(&bx);
    stencil vval, fval;
    do {
      f.setXStencil(fval, bx); // Location is always the same as input
      result(bx.jx, bx.jy, bx.jz) = func(v[{bx.jx, bx.jy, bx.jz}], fval);
    }while(next_index3(&bx));
  }
  
  result.setLocation(inloc);

#if CHECK > 0
  // Mark boundaries as invalid
  result.bndry_xin = result.bndry_xout = result.bndry_yup = result.bndry_ydown = false;
#endif
  
  return interp_to(result, outloc);
}

////////////// Y DERIVATIVE /////////////////

// special case where both are 2D
const Field2D Mesh::indexVDDY(const Field2D &v, const Field2D &f, CELL_LOC outloc, DIFF_METHOD method) {
  TRACE("Mesh::indexVDDY");

  ASSERT1(this == v.getMesh());
  ASSERT1(this == f.getMesh());

  Field2D result(this);
  result.allocate(); // Make sure data allocated

  CELL_LOC vloc = v.getLocation();
  CELL_LOC inloc = f.getLocation(); // Input location
  CELL_LOC diffloc = inloc; // Location of differential result
  
  if(StaggerGrids && (outloc == CELL_DEFAULT)) {
    // Take care of CELL_DEFAULT case
    outloc = diffloc; // No shift (i.e. same as no stagger case)
  }

  if(StaggerGrids && (vloc != inloc)) {
    // Staggered grids enabled, and velocity at different location to value

    Mesh::flux_func func = sfVDDY;
    DiffLookup *table = UpwindTable;
    if(vloc == CELL_YLOW) {
      // V staggered w.r.t. variable
      func = sfVDDY;
      table = UpwindStagTable;
      diffloc = CELL_CENTRE;
    }else if((vloc == CELL_CENTRE) && (inloc == CELL_YLOW)) {
      // Shifted
      func = sfVDDY;
      table = UpwindStagTable;
      diffloc = CELL_YLOW;
    }else {
      // More complicated. Deciding what to do here isn't straightforward
      // For now, interpolate velocity to the same location as f.

      // Should be able to do something like:
      //return VDDY(interp_to(v, inloc), f, outloc, method);
      
      // Instead, pretend it's been shifted
      throw BoutException("Unhandled shift in indexVDDY(Field2D, Field2D)");
    }
    
    if(method != DIFF_DEFAULT) {
      // Lookup function
      func = lookupFluxFunc(table, method);
    }
    
    bindex bx;
    stencil fval, vval;
    
    start_index(&bx);
    do {
      f.setYStencil(fval, bx);
      v.setYStencil(vval, bx, diffloc);
      result(bx.jx, bx.jy) = func(vval,fval);
    }while(next_index2(&bx));
  }else {
    Mesh::upwind_func func = fVDDY;
    DiffLookup *table = UpwindTable;
    
    if(method != DIFF_DEFAULT) {
      // Lookup function
      func = lookupUpwindFunc(table, method);
    }
    bindex bx;
    stencil fval, vval;
    start_index(&bx);
    do {
      f.setYStencil(fval, bx);
      result(bx.jx, bx.jy) = func(v[{bx.jx, bx.jy, 0}],fval);
    }while(next_index2(&bx));
    
  }
  result.setLocation(inloc);
    
#if CHECK > 0
  // Mark boundaries as invalid
  result.bndry_xin = result.bndry_xout = result.bndry_yup = result.bndry_ydown = false;
#endif

  return interp_to(result, outloc);
}

// general case
const Field3D Mesh::indexVDDY(const Field &v, const Field &f, CELL_LOC outloc, DIFF_METHOD method) {
  TRACE("Mesh::indexVDDY(Field, Field)");

  ASSERT1(this == v.getMesh());
  ASSERT1(this == f.getMesh());

  Field3D result(this);
  result.allocate(); // Make sure data allocated

  CELL_LOC vloc = v.getLocation();
  CELL_LOC inloc = f.getLocation(); // Input location
  CELL_LOC diffloc = inloc; // Location of differential result
  
  if(StaggerGrids && (outloc == CELL_DEFAULT)) {
    // Take care of CELL_DEFAULT case
    outloc = diffloc; // No shift (i.e. same as no stagger case)
  }

  if(StaggerGrids && (vloc != inloc)) {
    // Staggered grids enabled, and velocity at different location to value
    
    Mesh::flux_func func = sfVDDY;
    DiffLookup *table = UpwindTable;
  
    if(vloc == CELL_YLOW) {
      // V staggered w.r.t. variable
      func = sfVDDY;
      table = UpwindStagTable;
      diffloc = CELL_CENTRE;
    }else if((vloc == CELL_CENTRE) && (inloc == CELL_YLOW)) {
      // Shifted
      func = sfVDDY;
      table = UpwindStagTable;
      diffloc = CELL_YLOW;
    }else {
      // More complicated. Deciding what to do here isn't straightforward
      // For now, interpolate velocity to the same location as f.

      // Should be able to do something like:
      //return VDDY(interp_to(v, inloc), f, outloc, method);
      
      throw BoutException("Unhandled shift in VDDY(Field, Field)");
    }

    if(method != DIFF_DEFAULT) {
      // Lookup function
      func = lookupFluxFunc(table, method);
    }
    
    bindex bx;
    start_index(&bx);
    stencil vval, fval;
    do {
      v.setYStencil(vval, bx, diffloc);
      f.setYStencil(fval, bx);
      
      result(bx.jx, bx.jy, bx.jz) = func(vval, fval);
    }while(next_index3(&bx));
    
  }else {
    Mesh::upwind_func func = fVDDY;
    DiffLookup *table = UpwindTable;
    
    if(method != DIFF_DEFAULT) {
      // Lookup function
      func = lookupUpwindFunc(table, method);
    }
  
    bindex bx;
    start_index(&bx);
    stencil vval, fval;
    do {
      f.setYStencil(fval, bx);
      
      result(bx.jx, bx.jy, bx.jz) = func(v[{bx.jx, bx.jy, bx.jz}], fval);
    }while(next_index3(&bx));
  }
  
  result.setLocation(inloc);
    
#if CHECK > 0
  // Mark boundaries as invalid
  result.bndry_xin = result.bndry_xout = result.bndry_yup = result.bndry_ydown = false;
#endif

  return interp_to(result, outloc);
}

////////////// Z DERIVATIVE /////////////////

// general case
const Field3D Mesh::indexVDDZ(const Field &v, const Field &f, CELL_LOC outloc, DIFF_METHOD method) {
  TRACE("Mesh::indexVDDZ");
  
  ASSERT1(this == v.getMesh());
  ASSERT1(this == f.getMesh());

  Field3D result(this);
  result.allocate(); // Make sure data allocated

  CELL_LOC vloc = v.getLocation();
  CELL_LOC inloc = f.getLocation(); // Input location
  CELL_LOC diffloc = inloc; // Location of differential result
  
  if(StaggerGrids && (outloc == CELL_DEFAULT)) {
    // Take care of CELL_DEFAULT case
    outloc = diffloc; // No shift (i.e. same as no stagger case)
  }

  if(StaggerGrids && (vloc != inloc)) {
    // Staggered grids enabled, and velocity at different location to value

    Mesh::flux_func func = sfVDDZ;
    DiffLookup *table = UpwindTable;
    
    if(vloc == CELL_ZLOW) {
      // V staggered w.r.t. variable
      func = sfVDDZ;
      table = UpwindStagTable;
      diffloc = CELL_CENTRE;
    }else if((vloc == CELL_CENTRE) && (inloc == CELL_ZLOW)) {
      // Shifted
      func = sfVDDZ;
      table = UpwindStagTable;
      diffloc = CELL_ZLOW;
    }else {
      // More complicated. Deciding what to do here isn't straightforward
      // For now, interpolate velocity to the same location as f.

      // Should be able to do something like:
      //return VDDY(interp_to(v, inloc), f, outloc, method);
      
      throw BoutException("Unhandled shift in indexVDDZ");
    }

    if(method != DIFF_DEFAULT) {
      // Lookup function
      func = lookupFluxFunc(table, method);
    }

    bindex bx;
    start_index(&bx);
    stencil vval, fval;
    do {
      v.setZStencil(vval, bx, diffloc);
      f.setZStencil(fval, bx);
      
      result(bx.jx, bx.jy, bx.jz) = func(vval, fval);
    }while(next_index3(&bx));
    
  }else {
    Mesh::upwind_func func = fVDDZ;
    DiffLookup *table = UpwindTable;

    if(method != DIFF_DEFAULT) {
      // Lookup function
      func = lookupUpwindFunc(table, method);
    }
    
    bindex bx;
    start_index(&bx);
    stencil vval, fval;
    do {
      f.setZStencil(fval, bx);
      result(bx.jx, bx.jy, bx.jz) = func(v[{bx.jx, bx.jy, bx.jz}], fval);
    }while(next_index3(&bx));
  }
  
  result.setLocation(inloc);
  
#if CHECK > 0
  // Mark boundaries as invalid
  result.bndry_xin = result.bndry_xout = result.bndry_yup = result.bndry_ydown = false;
#endif

  return interp_to(result, outloc);
}

/*******************************************************************************
 * Flux conserving schemes
 *******************************************************************************/

const Field2D Mesh::indexFDDX(const Field2D &v, const Field2D &f, CELL_LOC outloc, DIFF_METHOD method) {
  TRACE("Mesh::::indexFDDX(Field2D, Field2D)");
  
  if( (method == DIFF_SPLIT) || ((method == DIFF_DEFAULT) && (fFDDX == NULL)) ) {
    // Split into an upwind and a central differencing part
    // d/dx(v*f) = v*d/dx(f) + f*d/dx(v)
    return indexVDDX(v, f, outloc, DIFF_DEFAULT) + f * indexDDX(v);
  }
  
  Mesh::flux_func func = fFDDX;
  if(method != DIFF_DEFAULT) {
    // Lookup function
    func = lookupFluxFunc(FluxTable, method);
  }
  
  ASSERT1(this == v.getMesh());
  ASSERT1(this == f.getMesh());

  Field2D result(this);
  result.allocate(); // Make sure data allocated

  bindex bx;
  stencil vs, fs;
  start_index(&bx);
  do {
    f.setXStencil(fs, bx);
    v.setXStencil(vs, bx);
    
    result(bx.jx, bx.jy) = func(vs, fs);
  }while(next_index2(&bx));

#if CHECK > 0
  // Mark boundaries as invalid
  result.bndry_xin = result.bndry_xout = false;
#endif
  
  return result;
}

const Field3D Mesh::indexFDDX(const Field3D &v, const Field3D &f, CELL_LOC outloc, DIFF_METHOD method) {
  TRACE("Mesh::indexFDDX");
  
  if( (method == DIFF_SPLIT) || ((method == DIFF_DEFAULT) && (fFDDX == NULL)) ) {
    // Split into an upwind and a central differencing part
    // d/dx(v*f) = v*d/dx(f) + f*d/dx(v)
    return indexVDDX(v, f, outloc, DIFF_DEFAULT) + indexDDX(v, outloc, DIFF_DEFAULT) * f;
  }
  
  Mesh::flux_func func = fFDDX;
  DiffLookup *table = FluxTable;

  CELL_LOC vloc = v.getLocation();
  CELL_LOC inloc = f.getLocation(); // Input location
  CELL_LOC diffloc = inloc; // Location of differential result
  
  if(StaggerGrids && (outloc == CELL_DEFAULT)) {
    // Take care of CELL_DEFAULT case
    outloc = diffloc; // No shift (i.e. same as no stagger case)
  }
  
  if(StaggerGrids && (vloc != inloc)) {
    // Staggered grids enabled, and velocity at different location to value
    if(vloc == CELL_XLOW) {
      // V staggered w.r.t. variable
      func = sfFDDX;
      table = FluxStagTable;
      diffloc = CELL_CENTRE;
    }else if((vloc == CELL_CENTRE) && (inloc == CELL_XLOW)) {
      // Shifted
      func = sfFDDX;
      table = FluxStagTable;
      diffloc = CELL_XLOW;
    }else {
      // More complicated. Deciding what to do here isn't straightforward
      // For now, interpolate velocity to the same location as f.

      // Should be able to do something like:
      //return VDDX(interp_to(v, inloc), f, outloc, method);
      
      throw BoutException("Unhandled shift in indexFDDX");
    }
  }

  if(method != DIFF_DEFAULT) {
    // Lookup function
    func = lookupFluxFunc(table, method);
  }

  ASSERT1(this == f.getMesh());
  ASSERT1(this == v.getMesh());

  Field3D result(this);
  result.allocate(); // Make sure data allocated

  bindex bx;
  stencil vval, fval;
  
  start_index(&bx);
  do {
    v.setXStencil(vval, bx, diffloc);
    f.setXStencil(fval, bx); // Location is always the same as input
    
    result(bx.jx,bx.jy,bx.jz) = func(vval, fval);
  }while(next_index3(&bx));
  
  result.setLocation(inloc);

#if CHECK > 0
  // Mark boundaries as invalid
  result.bndry_xin = result.bndry_xout = result.bndry_yup = result.bndry_ydown = false;
#endif
  
  return interp_to(result, outloc);
}

/////////////////////////////////////////////////////////////////////////

const Field2D Mesh::indexFDDY(const Field2D &v, const Field2D &f, CELL_LOC outloc, DIFF_METHOD method) {
  TRACE("Mesh::indexFDDY(Field2D, Field2D)");
  
  if( (method == DIFF_SPLIT) || ((method == DIFF_DEFAULT) && (fFDDY == NULL)) ) {
    // Split into an upwind and a central differencing part
    // d/dx(v*f) = v*d/dx(f) + f*d/dx(v)
    return indexVDDY(v, f, outloc, DIFF_DEFAULT) + f * indexDDY(v);
  }
  
  Mesh::flux_func func = fFDDY;
  if(method != DIFF_DEFAULT) {
    // Lookup function
    func = lookupFluxFunc(FluxTable, method);
  }

  ASSERT1(this == v.getMesh());
  ASSERT1(this == f.getMesh());

  Field2D result(this);
  result.allocate(); // Make sure data allocated

  bindex bx;
  stencil vs, fs;
  start_index(&bx);
  do {
    f.setYStencil(fs, bx);
    v.setYStencil(vs, bx);
    
    result(bx.jx, bx.jy) = func(vs, fs);
  }while(next_index2(&bx));

#if CHECK > 0
  // Mark boundaries as invalid
  result.bndry_xin = result.bndry_xout = false;
#endif
  
  return result;
}

const Field3D Mesh::indexFDDY(const Field3D &v, const Field3D &f, CELL_LOC outloc, DIFF_METHOD method) {
  TRACE("Mesh::indexFDDY");
  
  if( (method == DIFF_SPLIT) || ((method == DIFF_DEFAULT) && (fFDDY == NULL)) ) {
    // Split into an upwind and a central differencing part
    // d/dx(v*f) = v*d/dx(f) + f*d/dx(v)
    return indexVDDY(v, f, outloc, DIFF_DEFAULT) + indexDDY(v, outloc, DIFF_DEFAULT) * f;
  }
  Mesh::flux_func func = fFDDY;
  DiffLookup *table = FluxTable;

  CELL_LOC vloc = v.getLocation();
  CELL_LOC inloc = f.getLocation(); // Input location
  CELL_LOC diffloc = inloc; // Location of differential result
  
  if(StaggerGrids && (outloc == CELL_DEFAULT)) {
    // Take care of CELL_DEFAULT case
    outloc = diffloc; // No shift (i.e. same as no stagger case)
  }
  
  if(StaggerGrids && (vloc != inloc)) {
    // Staggered grids enabled, and velocity at different location to value    
    if(vloc == CELL_YLOW) {
      // V staggered w.r.t. variable
      func = sfFDDY;
      table = FluxStagTable;
      diffloc = CELL_CENTRE;
    }else if((vloc == CELL_CENTRE) && (inloc == CELL_YLOW)) {
      // Shifted
      func = sfFDDY;
      table = FluxStagTable;
      diffloc = CELL_YLOW;
    }else {
      // More complicated. Deciding what to do here isn't straightforward
      // For now, interpolate velocity to the same location as f.
      
      // Should be able to do something like:
      //return VDDX(interp_to(v, inloc), f, outloc, method);
      
      throw BoutException("Unhandled shift in indexFDDY");
    }
  }

  if(method != DIFF_DEFAULT) {
    // Lookup function
    func = lookupFluxFunc(table, method);
  }
  
  if(func == NULL) {
    // To catch when no function
    return indexVDDY(v, f, outloc, DIFF_DEFAULT) + indexDDY(v, outloc, DIFF_DEFAULT) * f;
  }

  ASSERT1(this == v.getMesh());
  ASSERT1(this == f.getMesh());

  Field3D result(this);
  result.allocate(); // Make sure data allocated

  bindex bx;
  stencil vval, fval;
  
  start_index(&bx);
  do {
    v.setYStencil(vval, bx, diffloc);
    f.setYStencil(fval, bx); // Location is always the same as input
    
    result(bx.jx, bx.jy, bx.jz) = func(vval, fval);

  }while(next_index3(&bx));

  result.setLocation(inloc);

#if CHECK > 0
  // Mark boundaries as invalid
  result.bndry_xin = result.bndry_xout = result.bndry_yup = result.bndry_ydown = false;
#endif

  return interp_to(result, outloc);
}

/////////////////////////////////////////////////////////////////////////

const Field3D Mesh::indexFDDZ(const Field3D &v, const Field3D &f, CELL_LOC outloc, DIFF_METHOD method) {
  TRACE("Mesh::indexFDDZ(Field3D, Field3D)");
  if( (method == DIFF_SPLIT) || ((method == DIFF_DEFAULT) && (fFDDZ == NULL)) ) {
    // Split into an upwind and a central differencing part
    // d/dx(v*f) = v*d/dx(f) + f*d/dx(v)
    return indexVDDZ(v, f, outloc, DIFF_DEFAULT) + indexDDZ(v, outloc, DIFF_DEFAULT,true) * f;
  }
  
  Mesh::flux_func func = fFDDZ;
  DiffLookup *table = FluxTable;

  CELL_LOC vloc = v.getLocation();
  CELL_LOC inloc = f.getLocation(); // Input location
  CELL_LOC diffloc = inloc; // Location of differential result
  
  if(StaggerGrids && (outloc == CELL_DEFAULT)) {
    // Take care of CELL_DEFAULT case
    outloc = diffloc; // No shift (i.e. same as no stagger case)
  }
  
  if(StaggerGrids && (vloc != inloc)) {
    // Staggered grids enabled, and velocity at different location to value
    if(vloc == CELL_ZLOW) {
      // V staggered w.r.t. variable
      func = sfFDDZ;
      table = FluxStagTable;
      diffloc = CELL_CENTRE;
    }else if((vloc == CELL_CENTRE) && (inloc == CELL_ZLOW)) {
      // Shifted
      func = sfFDDZ;
      table = FluxStagTable;
      diffloc = CELL_ZLOW;
    }else {
      // More complicated. Deciding what to do here isn't straightforward
      // For now, interpolate velocity to the same location as f.

      // Should be able to do something like:
      //return VDDX(interp_to(v, inloc), f, outloc, method);
      
      throw BoutException("Unhandled shift in indexFDDZ");
    }
  }

  if(method != DIFF_DEFAULT) {
    // Lookup function
    func = lookupFluxFunc(table, method);
  }

  ASSERT1(this == v.getMesh());
  ASSERT1(this == f.getMesh());

  Field3D result(this);
  result.allocate(); // Make sure data allocated

  bindex bx;
  stencil vval, fval;
  
  start_index(&bx);
  do {
    v.setZStencil(vval, bx, diffloc);
    f.setZStencil(fval, bx); // Location is always the same as input
    
    result(bx.jx, bx.jy, bx.jz) = func(vval, fval);
  }while(next_index3(&bx));
  
  result.setLocation(inloc);

#if CHECK > 0
  // Mark boundaries as invalid
  result.bndry_xin = result.bndry_xout = result.bndry_yup = result.bndry_ydown = false;
#endif
  
  return interp_to(result, outloc);
}<|MERGE_RESOLUTION|>--- conflicted
+++ resolved
@@ -812,11 +812,7 @@
 
 const Field3D Mesh::applyXdiff(const Field3D &var, Mesh::deriv_func func, CELL_LOC loc, REGION region) {
   if (var.getNx() == 1) {
-<<<<<<< HEAD
-    return Field3D(0.,var.getMesh());
-=======
     return Field3D(0., var.getMesh());
->>>>>>> 62b573ab
   }
   // Check that the input variable has data
   ASSERT1(var.isAllocated());
@@ -974,11 +970,7 @@
 
 const Field3D Mesh::applyYdiff(const Field3D &var, Mesh::deriv_func func, CELL_LOC loc, REGION region) {
   if (var.getNy() == 1){
-<<<<<<< HEAD
-    return Field3D(0.,var.getMesh());
-=======
     return Field3D(0., var.getMesh());
->>>>>>> 62b573ab
   }
 
   // Check that the input variable has data
@@ -1039,7 +1031,7 @@
   } else {
     // var has no yup/ydown fields, so we need to shift into field-aligned coordinates
     
-    Field3D var_fa = this->toFieldAligned(var);
+    Field3D var_fa = mesh->toFieldAligned(var);
     
     if (mesh->StaggerGrids && (loc != CELL_DEFAULT) && (loc != var.getLocation())) {
       // Staggered differencing
@@ -1131,7 +1123,7 @@
     
     // Shift result back
     
-    result = this->fromFieldAligned(result);
+    result = mesh->fromFieldAligned(result);
   }
 #if CHECK > 0
   // Mark boundaries as invalid
@@ -1145,11 +1137,7 @@
 
 const Field3D Mesh::applyZdiff(const Field3D &var, Mesh::deriv_func func, CELL_LOC loc, REGION region) {
   if (var.getNz()==1){
-<<<<<<< HEAD
-    return Field3D(0.,var.getMesh());
-=======
     return Field3D(0., var.getMesh());
->>>>>>> 62b573ab
   }
 
   ASSERT1(this == var.getMesh());
@@ -1196,12 +1184,12 @@
 
   Field3D result(this);
 
-  if(this->StaggerGrids && (outloc == CELL_DEFAULT)) {
+  if(mesh->StaggerGrids && (outloc == CELL_DEFAULT)) {
     // Take care of CELL_DEFAULT case
     outloc = diffloc; // No shift (i.e. same as no stagger case)
   }
 
-  if(this->StaggerGrids && (outloc != inloc)) {
+  if(mesh->StaggerGrids && (outloc != inloc)) {
     // Shifting to a new location
     
     if(((inloc == CELL_CENTRE) && (outloc == CELL_XLOW)) ||
@@ -1260,12 +1248,12 @@
 
   Field3D result(this);
 
-  if(this->StaggerGrids && (outloc == CELL_DEFAULT)) {
+  if(mesh->StaggerGrids && (outloc == CELL_DEFAULT)) {
     // Take care of CELL_DEFAULT case
     outloc = diffloc; // No shift (i.e. same as no stagger case)
   }
 
-  if(this->StaggerGrids && (outloc != inloc)) {
+  if(mesh->StaggerGrids && (outloc != inloc)) {
     // Shifting to a new location
     if(((inloc == CELL_CENTRE) && (outloc == CELL_YLOW)) ||
       ((inloc == CELL_YLOW) && (outloc == CELL_CENTRE))) {
@@ -1321,12 +1309,12 @@
   ASSERT1(this == f.getMesh());
   Field3D result(this);
 
-  if(this->StaggerGrids && (outloc == CELL_DEFAULT)) {
+  if(mesh->StaggerGrids && (outloc == CELL_DEFAULT)) {
     // Take care of CELL_DEFAULT case
     outloc = diffloc; // No shift (i.e. same as no stagger case)
   }
 
-  if(this->StaggerGrids && (outloc != inloc)) {
+  if(mesh->StaggerGrids && (outloc != inloc)) {
     // Shifting to a new location
     
     if(((inloc == CELL_CENTRE) && (outloc == CELL_ZLOW)) ||
@@ -1362,11 +1350,7 @@
     // Use FFT
 
     BoutReal shift = 0.; // Shifting result in Z?
-<<<<<<< HEAD
-    if (this->StaggerGrids) {
-=======
     if (mesh->StaggerGrids) {
->>>>>>> 62b573ab
       if ((inloc == CELL_CENTRE) && (diffloc == CELL_ZLOW)) {
         // Shifting down - multiply by exp(-0.5*i*k*dz)
         shift = -1.;
@@ -1380,28 +1364,20 @@
 
     result.allocate(); // Make sure data allocated
 
-    int ncz = this->LocalNz;
+    int ncz = mesh->LocalNz;
     
     #pragma omp parallel
     {
       Array<dcomplex> cv(ncz/2 + 1);
       
-<<<<<<< HEAD
-      int xs = this->xstart;
-      int xe = this->xend;
-      int ys = this->ystart;
-      int ye = this->yend;
-      if(inc_xbndry) { // Include x boundary region (for mixed XZ derivatives)
-=======
       int xs = mesh->xstart;
       int xe = mesh->xend;
       int ys = mesh->ystart;
       int ye = mesh->yend;
       
       if (inc_xbndry) { // Include x boundary region (for mixed XZ derivatives)
->>>>>>> 62b573ab
         xs = 0;
-        xe = this->LocalNx-1;
+        xe = mesh->LocalNx-1;
       }
 
       // Calculate how many Z wavenumbers will be removed
@@ -1424,18 +1400,10 @@
             if (shift)
               cv[jz] *= exp(Im * (shift * kwave));
           }
-<<<<<<< HEAD
-          for (int jz = kmax + 1; jz < ncz / 2; jz++) {
-            cv[jz] = 0.0;
-          }
-          
-
-=======
           for (int jz = kmax + 1; jz <= ncz / 2; jz++) {
             cv[jz] = 0.0;
           }
           
->>>>>>> 62b573ab
           irfft(cv.begin(), ncz, result(jx, jy)); // Reverse FFT
         }
       }
@@ -1721,18 +1689,18 @@
     
     result.allocate(); // Make sure data allocated
 
-    int ncz = this->LocalNz;
+    int ncz = mesh->LocalNz;
     
     ASSERT1(ncz % 2 == 0); // Must be a power of 2
     Array<dcomplex> cv(ncz/2 + 1);
     
-    int xs = this->xstart;
-    int xe = this->xend;
-    int ys = this->ystart;
-    int ye = this->yend;
+    int xs = mesh->xstart;
+    int xe = mesh->xend;
+    int ys = mesh->ystart;
+    int ye = mesh->yend;
     if(inc_xbndry) { // Include x boundary region (for mixed XZ derivatives)
       xs = 0;
-      xe = this->LocalNx-1;
+      xe = mesh->LocalNx-1;
     }
       
     for(int jx=xs;jx<=xe;jx++) {
