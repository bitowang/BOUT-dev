--- conflicted
+++ resolved
@@ -44,11 +44,7 @@
     data.bk = NULL;
     allocated = true;
   }
-<<<<<<< HEAD
-  
-=======
-
->>>>>>> 492a11d1
+
   FieldPerp x(b.getMesh());
   x.allocate();
   
@@ -60,11 +56,7 @@
 }
 
 const Field3D LaplacePDD::solve(const Field3D &b) {
-<<<<<<< HEAD
-  Mesh * mesh = b.getMesh();
-=======
   Mesh *mesh = b.getMesh();
->>>>>>> 492a11d1
   Field3D x(mesh);
   x.allocate();
   FieldPerp xperp(mesh);
@@ -126,13 +118,8 @@
  */
 void LaplacePDD::start(const FieldPerp &b, PDD_data &data) {
   int ix, kz;
-<<<<<<< HEAD
-  Mesh * mesh = b.getMesh();
-  
-=======
   Mesh *mesh = b.getMesh();
 
->>>>>>> 492a11d1
   int ncz = mesh->LocalNz;
 
   data.jy = b.getIndex();
