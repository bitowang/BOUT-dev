--- conflicted
+++ resolved
@@ -43,11 +43,7 @@
 // Smooth using simple 1-2-1 filter
 const Field3D smooth_x(const Field3D &f) {
   TRACE("smooth_x");
-<<<<<<< HEAD
-  Mesh * mesh = f.getMesh();
-=======
-  Mesh *mesh = f.getMesh();
->>>>>>> 492a11d1
+  Mesh *mesh = f.getMesh();
   Field3D result(mesh);
   result.allocate();
   
@@ -75,11 +71,7 @@
 
 const Field3D smooth_y(const Field3D &f) {
   TRACE("smooth_y");
-<<<<<<< HEAD
-  Mesh * mesh = f.getMesh();
-=======
-  Mesh *mesh = f.getMesh();
->>>>>>> 492a11d1
+  Mesh *mesh = f.getMesh();
   Field3D result(mesh);
   result.allocate();
   
@@ -116,13 +108,8 @@
  */
 const Field2D averageX(const Field2D &f) {
   TRACE("averageX(Field2D)");
-<<<<<<< HEAD
-  Mesh * mesh = f.getMesh();
- 
-=======
-  Mesh *mesh = f.getMesh();
-
->>>>>>> 492a11d1
+  Mesh *mesh = f.getMesh();
+
   int ngx = mesh->LocalNx;
   int ngy = mesh->LocalNy;
 
@@ -179,11 +166,7 @@
   TRACE("averageX(Field3D)");
 
   static BoutReal **input = NULL, **result;
-<<<<<<< HEAD
-  Mesh * mesh = f.getMesh();
-=======
-  Mesh *mesh = f.getMesh();
->>>>>>> 492a11d1
+  Mesh *mesh = f.getMesh();
 
   int ngx = mesh->LocalNx;
   int ngy = mesh->LocalNy;
@@ -204,11 +187,7 @@
       }
       input[y][z] /= (mesh->xend - mesh->xstart + 1);
     }
-<<<<<<< HEAD
-  
-=======
-
->>>>>>> 492a11d1
+
   Field3D r(mesh);
   r.allocate();
   
@@ -238,11 +217,7 @@
 const Field2D averageY(const Field2D &f) {
   TRACE("averageY(Field2D)");
 
-<<<<<<< HEAD
-  Mesh * mesh = f.getMesh();
-=======
-  Mesh *mesh = f.getMesh();
->>>>>>> 492a11d1
+  Mesh *mesh = f.getMesh();
   int ngx = mesh->LocalNx;
   int ngy = mesh->LocalNy;
 
@@ -285,11 +260,7 @@
   TRACE("averageY(Field3D)");
 
   static BoutReal **input = NULL, **result;
-<<<<<<< HEAD
-  Mesh * mesh = f.getMesh();
-=======
-  Mesh *mesh = f.getMesh();
->>>>>>> 492a11d1
+  Mesh *mesh = f.getMesh();
 
   int ngx = mesh->LocalNx;
   int ngy = mesh->LocalNy;
@@ -310,11 +281,7 @@
       }
       input[x][z] /= (mesh->yend - mesh->ystart + 1);
     }
-<<<<<<< HEAD
-  
-=======
-
->>>>>>> 492a11d1
+
   Field3D r(mesh);
   r.allocate();
 
@@ -344,17 +311,10 @@
 
 
 BoutReal Average_XY(const Field2D &var) {
-<<<<<<< HEAD
-  Mesh * mesh = var.getMesh();
-  BoutReal Vol_Loc, Vol_Glb;
-  int i;
-  Field2D result=averageY(var);
-=======
   Mesh *mesh = var.getMesh();
   BoutReal Vol_Loc, Vol_Glb;
   int i;
   Field2D result = averageY(var);
->>>>>>> 492a11d1
 
   Vol_Loc = 0.;
   Vol_Glb = 0.;
@@ -371,17 +331,10 @@
 }
 
 BoutReal Vol_Integral(const Field2D &var) {
-<<<<<<< HEAD
-  Mesh * mesh = var.getMesh();
-  BoutReal Int_Glb;
-  Coordinates *metric = mesh->coordinates();
-  
-=======
   Mesh *mesh = var.getMesh();
   BoutReal Int_Glb;
   Coordinates *metric = mesh->coordinates();
 
->>>>>>> 492a11d1
   Field2D result = metric->J * var * metric->dx * metric->dy;
 
   Int_Glb = Average_XY(result);
@@ -391,11 +344,7 @@
 }
 
 const Field3D smoothXY(const Field3D &f) {
-<<<<<<< HEAD
-  Mesh * mesh = f.getMesh();
-=======
-  Mesh *mesh = f.getMesh();
->>>>>>> 492a11d1
+  Mesh *mesh = f.getMesh();
   Field3D result(mesh);
   result.allocate();
 
@@ -441,13 +390,8 @@
 
 const Field3D nl_filter_x(const Field3D &f, BoutReal w) {
   TRACE("nl_filter_x( Field3D )");
-<<<<<<< HEAD
-  Mesh * mesh = f.getMesh();
-  
-=======
-  Mesh *mesh = f.getMesh();
-
->>>>>>> 492a11d1
+  Mesh *mesh = f.getMesh();
+
   Field3D result(mesh);
   result.allocate();
   rvec v(mesh->LocalNx);
@@ -470,11 +414,7 @@
 const Field3D nl_filter_y(const Field3D &f, BoutReal w) {
   TRACE("nl_filter_x( Field3D )");
 
-<<<<<<< HEAD
-  Mesh * mesh = f.getMesh();  
-=======
-  Mesh *mesh = f.getMesh();
->>>>>>> 492a11d1
+  Mesh *mesh = f.getMesh();
   Field3D result(mesh);
   result.allocate();
 
@@ -502,11 +442,7 @@
 const Field3D nl_filter_z(const Field3D &fs, BoutReal w) {
   TRACE("nl_filter_z( Field3D )");
 
-<<<<<<< HEAD
-  Mesh * mesh = fs.getMesh();  
-=======
   Mesh *mesh = fs.getMesh();
->>>>>>> 492a11d1
   Field3D result(mesh);
   result.allocate();
   
