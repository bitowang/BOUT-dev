--- conflicted
+++ resolved
@@ -147,14 +147,11 @@
 	      "  -d <data directory>\tLook in <data directory> for input/output files\n"
 	      "  -f <options filename>\tUse OPTIONS given in <options filename>\n"
 	      "  -o <settings filename>\tSave used OPTIONS given to <options filename>\n"
-<<<<<<< HEAD
-=======
 	      "  -v, --verbose\t\tIncrease verbosity\n"
 	      "  -q, --quiet\t\tDecrease verbosity\n"
 #ifdef LOGCOLOR
               "  -c, --color\t\tColor output using bout-log-color\n"
 #endif
->>>>>>> ac011388
 	      "  -h, --help\t\tThis message\n"
 	      "  restart [append]\tRestart the simulation. If append is specified, append to the existing output files, otherwise overwrite them\n"
 	      "  VAR=VALUE\t\tSpecify a VALUE for input parameter VAR\n"
@@ -207,30 +204,6 @@
       // in case -c is set multiple times
       color_output = true;
     }
-    if (string(argv[i]) == "-o") {
-      // Set options file
-      if (i+1 >= argc) {
-        fprintf(stderr, "Usage is %s -o <settings filename>\n", argv[0]);
-        return 1;
-      }
-      i++;
-      set_file = argv[i];
-    }
-  }
-
-  if (std::string(set_file) == std::string(opt_file)){
-    throw BoutException("Input and output file for settings must be different.\nProvide -o <settings file> to avoid this issue.\n");
-  }
-
-  // Check that data_dir exists. We do not check whether we can write, as it is
-  // sufficient that the files we need are writeable ...
-  struct stat test;
-  if (stat(data_dir, &test) == 0){
-    if (!S_ISDIR(test.st_mode)){
-      throw BoutException("DataDir \"%s\" is not a directory\n",data_dir);
-    }
-  } else {
-    throw BoutException("DataDir \"%s\" does not exist or is not accessible\n",data_dir);
   }
   
   if (std::string(set_file) == std::string(opt_file)){
@@ -352,11 +325,7 @@
   output_info.write("Compile-time options:\n");
 
 #if CHECK > 0
-<<<<<<< HEAD
-  output.write("\tChecking enabled, level %d\n", CHECK);
-=======
   output_info.write("\tChecking enabled, level %d\n", CHECK);
->>>>>>> ac011388
 #else
   output_info.write("\tChecking disabled\n");
 #endif
@@ -405,15 +374,10 @@
     reader->parseCommandLine(options, argc, argv);
 
     // Save settings
-<<<<<<< HEAD
-    reader->write(options, "%s/%s", data_dir,set_file);
-  }catch(BoutException &e) {
-=======
     if (BoutComm::rank() == 0) {
       reader->write(options, "%s/%s", data_dir, set_file);
     }
   } catch (BoutException &e) {
->>>>>>> ac011388
     output << "Error encountered during initialisation\n";
     output << e.what() << endl;
     return 1;
@@ -484,20 +448,6 @@
   // Output the settings, showing which options were used
   // This overwrites the file written during initialisation
   try {
-<<<<<<< HEAD
-    string data_dir;
-    Options::getRoot()->get("datadir", data_dir, "data");
-
-    OptionsReader *reader = OptionsReader::getInstance();
-    std::string settingsfile;
-    OPTION(Options::getRoot(),settingsfile,"");
-    reader->write(Options::getRoot(), "%s/%s", data_dir.c_str(),settingsfile.c_str());
-  }catch(BoutException &e) {
-    output << "Error whilst writing settings" << endl;
-    output << e.what() << endl;
-  }
-  
-=======
     if (BoutComm::rank() == 0) {
       string data_dir;
       Options::getRoot()->get("datadir", data_dir, "data");
@@ -512,7 +462,6 @@
     output_error << e.what() << endl;
   }
 
->>>>>>> ac011388
   // Delete the mesh
   delete mesh;
 
@@ -562,25 +511,16 @@
  * Called each timestep by the solver
  **************************************************************************/
 
-<<<<<<< HEAD
-int bout_monitor(Solver *solver, BoutReal t, int iter, int NOUT) {
-  TRACE("bout_monitor(%e, %d, %d)", t, iter, NOUT);
-=======
 int BoutMonitor::call(Solver *solver, BoutReal t, int iter, int NOUT) {
   TRACE("BoutMonitor::call(%e, %d, %d)", t, iter, NOUT);
->>>>>>> ac011388
 
   // Data used for timing
   static bool first_time = true;
   static BoutReal wall_limit, mpi_start_time; // Keep track of remaining wall time
-<<<<<<< HEAD
-
-=======
   
   static bool stopCheck;       // Check for file, exit if exists?
   static std::string stopCheckName; // File checked, whose existence triggers a stop
   
->>>>>>> ac011388
   // Set the global variables. This is done because they need to be
   // written to the output file before the first step (initial condition)
   simtime = t;
