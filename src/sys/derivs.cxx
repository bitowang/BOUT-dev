/**************************************************************************
 * Basic derivative methods
 *
 *
 * Four kinds of differencing methods:
 *
 * 1. First derivative DD*
 *    Central differencing e.g. Div(f)
 *
 * 2. Second derivatives D2D*2
 *    Central differencing e.g. Delp2(f)
 *
 * 3. Upwinding VDD*
 *    Terms like v*Grad(f)
 *
 * 4. Flux methods FDD* (e.g. flux conserving, limiting)
 *    Div(v*f)
 *
 **************************************************************************
 * Copyright 2010 B.D.Dudson, S.Farley, M.V.Umansky, X.Q.Xu
 *
 * Contact: Ben Dudson, bd512@york.ac.uk
 *
 * This file is part of BOUT++.
 *
 * BOUT++ is free software: you can redistribute it and/or modify
 * it under the terms of the GNU Lesser General Public License as published by
 * the Free Software Foundation, either version 3 of the License, or
 * (at your option) any later version.
 *
 * BOUT++ is distributed in the hope that it will be useful,
 * but WITHOUT ANY WARRANTY; without even the implied warranty of
 * MERCHANTABILITY or FITNESS FOR A PARTICULAR PURPOSE.  See the
 * GNU Lesser General Public License for more details.
 *
 * You should have received a copy of the GNU Lesser General Public License
 * along with BOUT++.  If not, see <http://www.gnu.org/licenses/>.
 *
 **************************************************************************/

#include <globals.hxx>
#include <derivs.hxx>
#include <stencils.hxx>
#include <utils.hxx>
#include <fft.hxx>
#include <interpolation.hxx>
#include <bout/constants.hxx>
#include <bout/scorepwrapper.hxx>
#include <msg_stack.hxx>

#include <cmath>
#include <string.h>
#include <stdlib.h>

#include <output.hxx>

/*******************************************************************************
 * First central derivatives
 *******************************************************************************/

////////////// X DERIVATIVE /////////////////

const Field3D DDX(const Field3D &f, CELL_LOC outloc, DIFF_METHOD method) {
  Field3D result =  f.getMesh()->indexDDX(f,outloc, method) / f.getMesh()->coordinates()->dx;

  if(f.getMesh()->IncIntShear) {
    // Using BOUT-06 style shifting
    result += f.getMesh()->coordinates()->IntShiftTorsion * DDZ(f, outloc);
  }

  return result;
}

const Field3D DDX(const Field3D &f, DIFF_METHOD method, CELL_LOC outloc) {
  return DDX(f, outloc, method);
}

const Field3D DDX(const Field3D &f, DIFF_METHOD method) {
  return DDX(f, CELL_DEFAULT, method);
}

const Field2D DDX(const Field2D &f) {
  return f.getMesh()->coordinates()->DDX(f);
}

////////////// Y DERIVATIVE /////////////////

const Field3D DDY(const Field3D &f, CELL_LOC outloc, DIFF_METHOD method) {
  return f.getMesh()->indexDDY(f,outloc, method) / f.getMesh()->coordinates()->dy;
}

const Field3D DDY(const Field3D &f, DIFF_METHOD method, CELL_LOC outloc) {
  return DDY(f, outloc, method);
}

const Field3D DDY(const Field3D &f, DIFF_METHOD method) {
  return DDY(f, CELL_DEFAULT, method);
}

const Field2D DDY(const Field2D &f) {
  return f.getMesh()->coordinates()->DDY(f);
}

////////////// Z DERIVATIVE /////////////////

const Field3D DDZ(const Field3D &f, CELL_LOC outloc, DIFF_METHOD method, bool inc_xbndry) {
  SCOREP0();
  return f.getMesh()->indexDDZ(f,outloc, method, inc_xbndry) / f.getMesh()->coordinates()->dz;
}

const Field3D DDZ(const Field3D &f, DIFF_METHOD method, CELL_LOC outloc, bool inc_xbndry) {
  SCOREP0();
  return DDZ(f, outloc, method, inc_xbndry);
}

const Field3D DDZ(const Field3D &f, DIFF_METHOD method, bool inc_xbndry) {
  SCOREP0();
  return DDZ(f, CELL_DEFAULT, method, inc_xbndry);
}

const Field3D DDZ(const Field3D &f, bool inc_xbndry) {
  SCOREP0();
  return DDZ(f, CELL_DEFAULT, DIFF_DEFAULT, inc_xbndry);
}

const Field2D DDZ(const Field2D &UNUSED(f)) {
  SCOREP0();
  return Field2D(0.0);
}

const Vector3D DDZ(const Vector3D &v, CELL_LOC outloc, DIFF_METHOD method) {
<<<<<<< HEAD
  SCOREP0();
  Vector3D result;
=======
  Vector3D result(v.x.getMesh());
>>>>>>> a5af842d

  ASSERT2(v.x.getMesh()==v.y.getMesh());
  ASSERT2(v.x.getMesh()==v.z.getMesh());
  Coordinates *metric = v.x.getMesh()->coordinates();

  if(v.covariant){
    // From equation (2.6.32) in D'Haeseleer
    result.x = DDZ(v.x, outloc, method) - v.x*metric->G1_13 - v.y*metric->G2_13 - v.z*metric->G3_13;
    result.y = DDZ(v.y, outloc, method) - v.x*metric->G1_23 - v.y*metric->G2_23 - v.z*metric->G3_23;
    result.z = DDZ(v.z, outloc, method) - v.x*metric->G1_33 - v.y*metric->G2_33 - v.z*metric->G3_33;
    result.covariant = true;
  }
  else{
    // From equation (2.6.31) in D'Haeseleer
    result.x = DDZ(v.x, outloc, method) + v.x*metric->G1_13 + v.y*metric->G1_23 + v.z*metric->G1_33;
    result.y = DDZ(v.y, outloc, method) + v.x*metric->G2_13 + v.y*metric->G2_23 + v.z*metric->G2_33;
    result.z = DDZ(v.z, outloc, method) + v.x*metric->G3_13 + v.y*metric->G3_23 + v.z*metric->G3_33;
    result.covariant = false;
  }

  return result;
}

const Vector3D DDZ(const Vector3D &v, DIFF_METHOD method, CELL_LOC outloc) {
  SCOREP0();
  return DDZ(v, outloc, method);
}

const Vector2D DDZ(const Vector2D &v) {
<<<<<<< HEAD
  SCOREP0();
  Vector2D result;
=======
  Vector2D result(v.x.getMesh());
>>>>>>> a5af842d

  result.covariant = v.covariant;

  // Vector 2D is constant in the z direction
  // Gx_y3 contains z-derivatives (where G is the Christoffel symbol of the
  // second kind, and x and y in {1, 2, 3})
  result.x = 0.;
  result.y = 0.;
  result.z = 0.;

  return result;
}

/*******************************************************************************
 * 2nd derivative
 *******************************************************************************/

////////////// X DERIVATIVE /////////////////

const Field3D D2DX2(const Field3D &f, CELL_LOC outloc, DIFF_METHOD method) {
  
  Field3D result = f.getMesh()->indexD2DX2(f, outloc, method) / SQ(f.getMesh()->coordinates()->dx);
  
  if(f.getMesh()->coordinates()->non_uniform) {
    // Correction for non-uniform f.getMesh()
    result += f.getMesh()->coordinates()->d1_dx * f.getMesh()->indexDDX(f, outloc, DIFF_DEFAULT)/f.getMesh()->coordinates()->dx;
  }

  return result;
}

const Field3D D2DX2(const Field3D &f, DIFF_METHOD method, CELL_LOC outloc) {
  return D2DX2(f, outloc, method);
}

const Field2D D2DX2(const Field2D &f) {
  Field2D result = f.getMesh()->indexD2DX2(f) / SQ(f.getMesh()->coordinates()->dx);
  
  if(f.getMesh()->coordinates()->non_uniform) {
    // Correction for non-uniform f.getMesh()
    result += f.getMesh()->coordinates()->d1_dx * f.getMesh()->indexDDX(f) / f.getMesh()->coordinates()->dx;
  }
  
  return result;
}

////////////// Y DERIVATIVE /////////////////

const Field3D D2DY2(const Field3D &f, CELL_LOC outloc, DIFF_METHOD method) {
  
  Field3D result = f.getMesh()->indexD2DY2(f, outloc, method) / SQ(f.getMesh()->coordinates()->dy);

  if(f.getMesh()->coordinates()->non_uniform) {
    // Correction for non-uniform f.getMesh()
    result += f.getMesh()->coordinates()->d1_dy * f.getMesh()->indexDDY(f, outloc, DIFF_DEFAULT) / f.getMesh()->coordinates()->dy;
  }

  return interp_to(result, outloc);
}

const Field3D D2DY2(const Field3D &f, DIFF_METHOD method, CELL_LOC outloc) {
  return D2DY2(f, outloc, method);
}

const Field2D D2DY2(const Field2D &f) {
  Field2D result = f.getMesh()->indexD2DY2(f) / SQ(f.getMesh()->coordinates()->dy);
  if(f.getMesh()->coordinates()->non_uniform) {
    // Correction for non-uniform f.getMesh()
    result += f.getMesh()->coordinates()->d1_dy * f.getMesh()->indexDDY(f) / f.getMesh()->coordinates()->dy;
  }
  
  return result;
}

////////////// Z DERIVATIVE /////////////////

const Field3D D2DZ2(const Field3D &f, CELL_LOC outloc, DIFF_METHOD method, bool inc_xbndry) {
  return f.getMesh()->indexD2DZ2(f, outloc, method, inc_xbndry) / SQ(f.getMesh()->coordinates()->dz);
}

const Field3D D2DZ2(const Field3D &f, DIFF_METHOD method, CELL_LOC outloc, bool inc_xbndry) {
  return D2DZ2(f, outloc, method, inc_xbndry);
}

const Field3D D2DZ2(const Field3D &f, bool inc_xbndry) {
  return D2DZ2(f, CELL_DEFAULT, DIFF_DEFAULT, inc_xbndry);
}

const Field2D D2DZ2(const Field2D &UNUSED(f)) {
  return Field2D(0.0);
}

/*******************************************************************************
 * Fourth derivatives
 *******************************************************************************/

const Field3D D4DX4(const Field3D &f) {
  return f.getMesh()->indexD4DX4(f) / SQ(SQ(f.getMesh()->coordinates()->dx));
}

const Field2D D4DX4(const Field2D &f) {
  return f.getMesh()->indexD4DX4(f) / SQ(SQ(f.getMesh()->coordinates()->dx));
}

const Field3D D4DY4(const Field3D &f) {
  return f.getMesh()->indexD4DY4(f) / SQ(SQ(f.getMesh()->coordinates()->dy));
}

const Field2D D4DY4(const Field2D &f) {
  return f.getMesh()->indexD4DY4(f) / SQ(SQ(f.getMesh()->coordinates()->dy));
}

const Field3D D4DZ4(const Field3D &f) {
  return f.getMesh()->indexD4DZ4(f) / SQ(SQ(f.getMesh()->coordinates()->dz));
}

const Field2D D4DZ4(const Field2D &f) {
  CELL_LOC loc = f.getLocation() ;
  Field2D result = Field2D(0.0);
  result.setLocation(loc) ;
  return result ;
}

/*******************************************************************************
 * Mixed derivatives
 *******************************************************************************/

/*!
 * Mixed derivative in X and Y
 *
 * This first takes derivatives in X, then in Y.
 *
 * ** Applies Neumann boundary in Y, communicates
 */
const Field2D D2DXDY(const Field2D &f) {
  Field2D dfdy = DDY(f);
  f.getMesh()->communicate(dfdy);
  return DDX(dfdy);
}

/*!
 * Mixed derivative in X and Y
 *
 * This first takes derivatives in X, then in Y.
 *
 * ** Applies Neumann boundary in Y, communicates
 */
const Field3D D2DXDY(const Field3D &f) {
  Field3D dfdy = DDY(f);
  f.getMesh()->communicate(dfdy);
  return DDX(dfdy);
}

const Field2D D2DXDZ(const Field2D &UNUSED(f)) {
  return Field2D(0.0);
}

/// X-Z mixed derivative
const Field3D D2DXDZ(const Field3D &f) {
  // Take derivative in Z, including in X boundaries. Then take derivative in X
  // Maybe should average results of DDX(DDZ) and DDZ(DDX)?
  Field3D result = DDX(DDZ(f, true));

  return result;
}

const Field2D D2DYDZ(const Field2D &UNUSED(f)) {
  return Field2D(0.0);
}

const Field3D D2DYDZ(const Field3D &f) {
  Field3D result(f.getMesh());
  result.allocate();
  for(int i=f.getMesh()->xstart;i<=f.getMesh()->xend;i++)
    for(int j=f.getMesh()->ystart;j<=f.getMesh()->yend;j++) 
      for(int k=0;k<f.getMesh()->LocalNz;k++) {
        int kp = (k+1) % (f.getMesh()->LocalNz);
        int km = (k-1+f.getMesh()->LocalNz) % (f.getMesh()->LocalNz);
        result(i,j,k) = 0.25*( +(f(i,j+1,kp) - f(i,j-1,kp))/(f.getMesh()->coordinates()->dy(i,j+1))
                               -(f(i,j+1,km) - f(i,j-1,km))/(f.getMesh()->coordinates()->dy(i,j-1)) )
          / f.getMesh()->coordinates()->dz;
      }
  return result;
}

/*******************************************************************************
 * Advection schemes
 *
 * Jan 2009  - Re-written to use Set*Stencil routines
 *******************************************************************************/

////////////// X DERIVATIVE /////////////////

/// Special case where both arguments are 2D. Output location ignored for now
const Field2D VDDX(const Field2D &v, const Field2D &f, CELL_LOC outloc, DIFF_METHOD method) {
  return f.getMesh()->indexVDDX(v, f, outloc, method) / f.getMesh()->coordinates()->dx;
}

const Field2D VDDX(const Field2D &v, const Field2D &f, DIFF_METHOD method) {
  return VDDX(v, f, CELL_DEFAULT, method);
}

/// General version for 2 or 3-D objects
const Field3D VDDX(const Field3D &v, const Field3D &f, CELL_LOC outloc, DIFF_METHOD method) {
  return f.getMesh()->indexVDDX(v, f, outloc, method) / f.getMesh()->coordinates()->dx;
}

const Field3D VDDX(const Field3D &v, const Field3D &f, DIFF_METHOD method, CELL_LOC outloc) {
  return VDDX(v, f, outloc, method);
}

////////////// Y DERIVATIVE /////////////////

// special case where both are 2D
const Field2D VDDY(const Field2D &v, const Field2D &f, CELL_LOC outloc, DIFF_METHOD method) {
  return f.getMesh()->indexVDDY(v, f, outloc, method) / f.getMesh()->coordinates()->dy;
}

const Field2D VDDY(const Field2D &v, const Field2D &f, DIFF_METHOD method) {
  return VDDY(v, f, CELL_DEFAULT, method);
}

// general case
const Field3D VDDY(const Field3D &v, const Field3D &f, CELL_LOC outloc, DIFF_METHOD method) {
  return f.getMesh()->indexVDDY(v, f, outloc, method) / f.getMesh()->coordinates()->dy;
}

const Field3D VDDY(const Field3D &v, const Field3D &f, DIFF_METHOD method, CELL_LOC outloc) {
  return VDDY(v, f, outloc, method);
}

////////////// Z DERIVATIVE /////////////////

// special case where both are 2D
const Field2D VDDZ(const Field2D &UNUSED(v), const Field2D &UNUSED(f)) {
  return Field2D(0.0);
}

// Note that this is zero because no compression is included
const Field2D VDDZ(const Field3D &UNUSED(v), const Field2D &UNUSED(f)) {
  return Field2D(0.0);
}

// general case
const Field3D VDDZ(const Field3D &v, const Field3D &f, CELL_LOC outloc, DIFF_METHOD method) {
  return f.getMesh()->indexVDDZ(v, f, outloc, method) / f.getMesh()->coordinates()->dz;
}

const Field3D VDDZ(const Field3D &v, const Field3D &f, DIFF_METHOD method, CELL_LOC outloc) {
  return VDDZ(v, f, outloc, method);
}

/*******************************************************************************
 * Flux conserving schemes
 *******************************************************************************/

const Field2D FDDX(const Field2D &v, const Field2D &f) {
  return FDDX(v, f, DIFF_DEFAULT, CELL_DEFAULT);
}

const Field2D FDDX(const Field2D &v, const Field2D &f, CELL_LOC outloc, DIFF_METHOD method) {
  return f.getMesh()->indexFDDX(v, f, outloc, method) / f.getMesh()->coordinates()->dx;
}

const Field2D FDDX(const Field2D &v, const Field2D &f, DIFF_METHOD method, CELL_LOC outloc) {
  return FDDX(v, f, outloc, method);
}

const Field3D FDDX(const Field3D &v, const Field3D &f) {
  return FDDX(v, f, DIFF_DEFAULT, CELL_DEFAULT);
}

const Field3D FDDX(const Field3D &v, const Field3D &f, CELL_LOC outloc, DIFF_METHOD method) {
  return f.getMesh()->indexFDDX(v, f, outloc, method) / f.getMesh()->coordinates()->dx;
}

const Field3D FDDX(const Field3D &v, const Field3D &f, DIFF_METHOD method, CELL_LOC outloc) {
  return FDDX(v, f, outloc, method);
}

/////////////////////////////////////////////////////////////////////////

const Field2D FDDY(const Field2D &v, const Field2D &f) {
  return FDDY(v, f, DIFF_DEFAULT, CELL_DEFAULT);
}

const Field2D FDDY(const Field2D &v, const Field2D &f, CELL_LOC outloc, DIFF_METHOD method) {
  return f.getMesh()->indexFDDY(v, f, outloc, method) / f.getMesh()->coordinates()->dy;
}

const Field2D FDDY(const Field2D &v, const Field2D &f, DIFF_METHOD method, CELL_LOC outloc) {
  return FDDY(v, f, outloc, method);
}

const Field3D FDDY(const Field3D &v, const Field3D &f) {
  return FDDY(v, f, DIFF_DEFAULT, CELL_DEFAULT);
}

const Field3D FDDY(const Field3D &v, const Field3D &f, CELL_LOC outloc, DIFF_METHOD method) {
  return f.getMesh()->indexFDDY(v, f, outloc, method) / f.getMesh()->coordinates()->dy;
}

const Field3D FDDY(const Field3D &v, const Field3D &f, DIFF_METHOD method, CELL_LOC outloc) {
  return FDDY(v, f, outloc, method);
}

/////////////////////////////////////////////////////////////////////////

const Field2D FDDZ(const Field2D &v, const Field2D &f) {
  return FDDZ(v, f, DIFF_DEFAULT, CELL_DEFAULT);
}

const Field2D FDDZ(const Field2D &v, const Field2D &f, CELL_LOC outloc, DIFF_METHOD method) {
  return FDDZ(v, f, method, outloc);
}

const Field2D FDDZ(const Field2D &UNUSED(v), const Field2D &UNUSED(f), DIFF_METHOD UNUSED(method), CELL_LOC UNUSED(outloc)) {
  return Field2D(0.0);
}

const Field3D FDDZ(const Field3D &v, const Field3D &f) {
  return FDDZ(v, f, DIFF_DEFAULT, CELL_DEFAULT);
}

const Field3D FDDZ(const Field3D &v, const Field3D &f, CELL_LOC outloc, DIFF_METHOD method) {
  return f.getMesh()->indexFDDZ(v, f, outloc, method) / f.getMesh()->coordinates()->dz;
}

const Field3D FDDZ(const Field3D &v, const Field3D &f, DIFF_METHOD method, CELL_LOC outloc) {
  return FDDZ(v, f, outloc, method);
}<|MERGE_RESOLUTION|>--- conflicted
+++ resolved
@@ -129,12 +129,8 @@
 }
 
 const Vector3D DDZ(const Vector3D &v, CELL_LOC outloc, DIFF_METHOD method) {
-<<<<<<< HEAD
-  SCOREP0();
-  Vector3D result;
-=======
+  SCOREP0();
   Vector3D result(v.x.getMesh());
->>>>>>> a5af842d
 
   ASSERT2(v.x.getMesh()==v.y.getMesh());
   ASSERT2(v.x.getMesh()==v.z.getMesh());
@@ -164,12 +160,8 @@
 }
 
 const Vector2D DDZ(const Vector2D &v) {
-<<<<<<< HEAD
-  SCOREP0();
-  Vector2D result;
-=======
+  SCOREP0();
   Vector2D result(v.x.getMesh());
->>>>>>> a5af842d
 
   result.covariant = v.covariant;
 
