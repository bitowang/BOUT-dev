--- conflicted
+++ resolved
@@ -89,11 +89,7 @@
   *this = f; //This line is probably not required as we init data from f.data above.
 }
 
-<<<<<<< HEAD
-Field2D::Field2D(BoutReal val, Mesh * msh) : Field(msh), deriv(nullptr) {
-=======
 Field2D::Field2D(BoutReal val, Mesh *localmesh) : Field(localmesh), deriv(nullptr) {
->>>>>>> 62b573ab
   boundaryIsSet = false;
 
   nx = fieldmesh->LocalNx;
@@ -214,6 +210,52 @@
 
   return *this;
 }
+
+/////////////////////////////////////////////////////////////////////
+
+#define F2D_UPDATE_FIELD(op,bop,ftype)                       \
+  Field2D & Field2D::operator op(const ftype &rhs) {         \
+    TRACE("Field2D: %s %s", #op, #ftype);           \
+    checkData(rhs) ;                                         \
+    checkData(*this);                                        \
+    if(data.unique()) {                                      \
+      /* This is the only reference to this data */          \
+      for(const auto& i : (*this))                                  \
+        (*this)[i] op rhs[i];                                \
+    }else {                                                  \
+      /* Shared data */                                      \
+      (*this) = (*this) bop rhs;                             \
+    }                                                        \
+    return *this;                                            \
+  }
+
+F2D_UPDATE_FIELD(+=, +, Field2D); // operator+=(const Field2D &rhs)
+F2D_UPDATE_FIELD(-=, -, Field2D); // operator-=(const Field2D &rhs)
+F2D_UPDATE_FIELD(*=, *, Field2D); // operator*=(const Field2D &rhs)
+F2D_UPDATE_FIELD(/=, /, Field2D); // operator/=(const Field2D &rhs)
+
+#define F2D_UPDATE_REAL(op,bop)                              \
+  Field2D & Field2D::operator op(const BoutReal rhs) {       \
+    TRACE("Field2D: %s Field2D", #op);              \
+    if(!finite(rhs))                                         \
+      throw BoutException("Field2D: %s operator passed non-finite BoutReal number", #op); \
+    checkData(*this);                                        \
+                                                             \
+    if(data.unique()) {                                      \
+      /* This is the only reference to this data */          \
+      for(const auto& i : (*this))                                  \
+        (*this)[i] op rhs;                                   \
+    }else {                                                  \
+      /* Need to put result in a new block */                \
+      (*this) = (*this) bop rhs;                             \
+    }                                                        \
+    return *this;                                            \
+  }
+
+F2D_UPDATE_REAL(+=,+);    // operator+= BoutReal
+F2D_UPDATE_REAL(-=,-);    // operator-= BoutReal
+F2D_UPDATE_REAL(*=,*);    // operator*= BoutReal
+F2D_UPDATE_REAL(/=,/);    // operator/= BoutReal
 
 ////////////////////// STENCILS //////////////////////////
 
@@ -420,8 +462,6 @@
 
 ////////////// NON-MEMBER OVERLOADED OPERATORS //////////////
 
-<<<<<<< HEAD
-=======
 #define F2D_OP_F2D(op)                                     \
   Field2D operator op(const Field2D &lhs, const Field2D &rhs) { \
     Field2D result;                                                 \
@@ -478,7 +518,6 @@
 REAL_OP_F2D(*);  // BoutReal * Field2D
 REAL_OP_F2D(/);  // BoutReal / Field2D
 
->>>>>>> 62b573ab
 // Unary minus
 Field2D operator-(const Field2D &f) {
   return -1.0*f;
@@ -560,23 +599,6 @@
  * and if CHECK >= 3 then checks result for non-finite numbers
  *
  */
-<<<<<<< HEAD
-#define F2D_FUNC(name, func)                               \
-  const Field2D name(const Field2D &f) {                   \
-    TRACE(#name "(Field2D)");                     \
-    /* Check if the input is allocated */                  \
-    ASSERT1(f.isAllocated());                              \
-    /* Define and allocate the output result */            \
-    Field2D result(f.getMesh());			   \
-    result.allocate();                                     \
-    /* Loop over domain */                                 \
-    for(const auto& d : result) {                                 \
-      result[d] = func(f[d]);                              \
-      /* If checking is set to 3 or higher, test result */ \
-      ASSERT3(finite(result[d]));                          \
-    }                                                      \
-    return result;                                         \
-=======
 #define F2D_FUNC(name, func)                                                             \
   const Field2D name(const Field2D &f) {                                                 \
     TRACE(#name "(Field2D)");                                                            \
@@ -592,7 +614,6 @@
       ASSERT3(finite(result[d]));                                                        \
     }                                                                                    \
     return result;                                                                       \
->>>>>>> 62b573ab
   }
 
 F2D_FUNC(abs, ::fabs);
@@ -633,11 +654,7 @@
   ASSERT1(rhs.isAllocated());
 
   // Define and allocate the output result
-<<<<<<< HEAD
-  ASSERT1(lhs.getMesh()==rhs.getMesh());
-=======
   ASSERT1(lhs.getMesh() == rhs.getMesh());
->>>>>>> 62b573ab
   Field2D result(lhs.getMesh());
   result.allocate();
 
