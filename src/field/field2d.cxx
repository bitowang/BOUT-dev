/*!*************************************************************************
 * \file field2d.cxx
 *
 * Class for 2D X-Y profiles
 *
 **************************************************************************
 * Copyright 2010 B.D.Dudson, S.Farley, M.V.Umansky, X.Q.Xu
 *
 * Contact: Ben Dudson, bd512@york.ac.uk
 *
 * This file is part of BOUT++.
 *
 * BOUT++ is free software: you can redistribute it and/or modify
 * it under the terms of the GNU Lesser General Public License as published by
 * the Free Software Foundation, either version 3 of the License, or
 * (at your option) any later version.
 *
 * BOUT++ is distributed in the hope that it will be useful,
 * but WITHOUT ANY WARRANTY; without even the implied warranty of
 * MERCHANTABILITY or FITNESS FOR A PARTICULAR PURPOSE.  See the
 * GNU Lesser General Public License for more details.
 *
 * You should have received a copy of the GNU Lesser General Public License
 * along with BOUT++.  If not, see <http://www.gnu.org/licenses/>.
 *
 **************************************************************************/

#include <boutcomm.hxx>
#include <bout/rvec.hxx>

#include <globals.hxx> // for mesh

#include <field2d.hxx>

#include <utils.hxx>

#include <boundary_op.hxx>
#include <boundary_factory.hxx>

#include <boutexception.hxx>
#include <msg_stack.hxx>

#include <cmath>
#include <output.hxx>

#include <bout/assert.hxx>
#include <bout/scorepwrapper.hxx>

BoutReal& Field2D::operator[](const Ind3D &d) {
    return data[d.ind/fieldmesh->LocalNz];
  }
const BoutReal& Field2D::operator[](const Ind3D &d) const {
    return data[d.ind/fieldmesh->LocalNz];
  }

Field2D::Field2D(Mesh *localmesh) : Field(localmesh), deriv(nullptr) {

  boundaryIsSet = false;

  if(fieldmesh) {
    nx = fieldmesh->LocalNx;
    ny = fieldmesh->LocalNy;
  }
#if CHECK > 0
  else {
    nx=-1;
    ny=-1;
  }
#endif

#ifdef TRACK
  name = "<F2D>";
#endif
}

Field2D::Field2D(const Field2D& f) : Field(f.fieldmesh), // The mesh containing array sizes
                                     data(f.data), // This handles references to the data array
                                     deriv(nullptr) {
  TRACE("Field2D(Field2D&)");

#if CHECK > 2
  checkData(f);
#endif

  if(fieldmesh) {
    nx = fieldmesh->LocalNx;
    ny = fieldmesh->LocalNy;
  }
#if CHECK > 0
  else {
    nx=-1;
    ny=-1;
  }
#endif

  boundaryIsSet = false;
  *this = f; //This line is probably not required as we init data from f.data above.
}

Field2D::Field2D(BoutReal val, Mesh *localmesh) : Field(localmesh), deriv(nullptr) {
  boundaryIsSet = false;

  nx = fieldmesh->LocalNx;
  ny = fieldmesh->LocalNy;

  *this = val;
}

Field2D::~Field2D() {
  if(deriv)
    delete deriv;
}

void Field2D::allocate() {
  SCOREP0();
  if(data.empty()) {
    if(!fieldmesh) {
      /// If no mesh, use the global
      fieldmesh = mesh;
      nx = fieldmesh->LocalNx;
      ny = fieldmesh->LocalNy;
    }
    data = Array<BoutReal>(nx*ny);
#if CHECK > 2
    invalidateGuards(*this);
#endif
  }else
    data.ensureUnique();
}

Field2D* Field2D::timeDeriv() {
  SCOREP0();
  if(deriv == nullptr)
    deriv = new Field2D(fieldmesh);
  return deriv;
}

////////////// Indexing ///////////////////

const DataIterator Field2D::iterator() const {
  return DataIterator(0, nx-1,
                      0, ny-1,
                      0, 0);
}

const DataIterator Field2D::begin() const {
  return Field2D::iterator();
}

const DataIterator Field2D::end() const {
  return DataIterator(0, nx-1,
                      0, ny-1,
                      0, 0, DI_GET_END);
}

const IndexRange Field2D::region(REGION rgn) const {
  switch(rgn) {
  case RGN_ALL: {
    return IndexRange{0, nx-1,
        0, ny-1,
        0, 0};
  }
  case RGN_NOBNDRY: {
    return IndexRange{fieldmesh->xstart, fieldmesh->xend,
        fieldmesh->ystart, fieldmesh->yend,
        0, 0};
  }
  case RGN_NOX: {
    return IndexRange{fieldmesh->xstart, fieldmesh->xend,
        0, ny-1,
        0, 0};
  }
  case RGN_NOY: {
    return IndexRange{0, nx-1,
        fieldmesh->ystart, fieldmesh->yend,
        0, 0};
  }
  default: {
    throw BoutException("Field2D::region() : Requested region not implemented");
  }
  };
}

///////////// OPERATORS ////////////////

Field2D &Field2D::operator=(const Field2D &rhs) {
  SCOREP0();
  // Check for self-assignment
  if (this == &rhs)
    return (*this); // skip this assignment

  TRACE("Field2D: Assignment from Field2D");

  checkData(rhs);

#ifdef TRACK
  name = rhs.name;
#endif

  // Copy the data and data sizes
  fieldmesh = rhs.fieldmesh;
  nx = rhs.nx;
  ny = rhs.ny;

  // Copy reference to data
  data = rhs.data;

  return *this;
}

Field2D &Field2D::operator=(const BoutReal rhs) {
  SCOREP0();
#ifdef TRACK
  name = "<r2D>";
#endif

  TRACE("Field2D = BoutReal");
  allocate();

#if CHECK > 0
  if (!finite(rhs))
    throw BoutException("Field2D: Assignment from non-finite BoutReal\n");
#endif
  for (const auto &i : (*this))
    (*this)[i] = rhs;

  return *this;
}

////////////////////// STENCILS //////////////////////////

void Field2D::getXArray(int y, int UNUSED(z), rvec &xv) const {
  ASSERT1(isAllocated());

  xv.resize(nx);

  for(int x=0;x<nx;x++)
    xv[x] = operator()(x,y);
}

void Field2D::getYArray(int x, int UNUSED(z), rvec &yv) const {
  ASSERT1(isAllocated());

  yv.resize(ny);

  for(int y=0;y<ny;y++)
    yv[y] = operator()(x,y);
}

void Field2D::getZArray(int x, int y, rvec &zv) const {
  ASSERT1(isAllocated());

  zv.resize(fieldmesh->LocalNz);

  for(int z=0;z<fieldmesh->LocalNz;z++)
    zv[z] = operator()(x,y);
}

void Field2D::setXArray(int y, int UNUSED(z), const rvec &xv) {
  allocate();

  ASSERT0(xv.capacity() == static_cast<unsigned int>(nx));

  for(int x=0;x<nx;x++)
    operator()(x,y) = xv[x];
}

void Field2D::setYArray(int x, int UNUSED(z), const rvec &yv) {
  allocate();

  ASSERT0(yv.capacity() == static_cast<unsigned int>(fieldmesh->LocalNy));

  for(int y=0;y<fieldmesh->LocalNy;y++)
    operator()(x,y) = yv[y];
}

///////////////////// BOUNDARY CONDITIONS //////////////////

void Field2D::applyBoundary(bool init) {
  SCOREP0();
  TRACE("Field2D::applyBoundary()");

#if CHECK > 0
  if (init) {

    if(!boundaryIsSet)
      output_warn << "WARNING: Call to Field2D::applyBoundary(), but no boundary set" << endl;
  }
#endif

  ASSERT1(isAllocated());

  for(const auto& bndry : bndry_op)
    if ( !bndry->apply_to_ddt || init) // Always apply to the values when initialising fields, otherwise apply only if wanted
      bndry->apply(*this);
}

void Field2D::applyBoundary(const string &condition) {
  SCOREP0();
  TRACE("Field2D::applyBoundary(condition)");

  ASSERT1(isAllocated());

  /// Get the boundary factory (singleton)
  BoundaryFactory *bfact = BoundaryFactory::getInstance();

  /// Loop over the mesh boundary regions
  for(const auto& reg : fieldmesh->getBoundaries()) {
    BoundaryOp* op = static_cast<BoundaryOp*>(bfact->create(condition, reg));
    op->apply(*this);
    delete op;
  }

  // Set the corners to zero
  for(int jx=0;jx<fieldmesh->xstart;jx++) {
    for(int jy=0;jy<fieldmesh->ystart;jy++) {
      operator()(jx,jy) = 0.;
    }
    for(int jy=fieldmesh->yend+1;jy<fieldmesh->LocalNy;jy++) {
      operator()(jx,jy) = 0.;
    }
  }
  for(int jx=fieldmesh->xend+1;jx<fieldmesh->LocalNx;jx++) {
    for(int jy=0;jy<fieldmesh->ystart;jy++) {
      operator()(jx,jy) = 0.;
    }
    for(int jy=fieldmesh->yend+1;jy<fieldmesh->LocalNy;jy++) {
      operator()(jx,jy) = 0.;
    }
  }
}

void Field2D::applyBoundary(const string &region, const string &condition) {
  SCOREP0();
  ASSERT1(isAllocated());

  /// Get the boundary factory (singleton)
  BoundaryFactory *bfact = BoundaryFactory::getInstance();

  /// Loop over the mesh boundary regions
  for(const auto& reg : fieldmesh->getBoundaries()) {
    if(reg->label.compare(region) == 0) {
      BoundaryOp* op = static_cast<BoundaryOp*>(bfact->create(condition, reg));
      op->apply(*this);
      delete op;
      break;
    }
  }

  // Set the corners to zero
  for(int jx=0;jx<fieldmesh->xstart;jx++) {
    for(int jy=0;jy<fieldmesh->ystart;jy++) {
      operator()(jx,jy) = 0.;
    }
    for(int jy=fieldmesh->yend+1;jy<fieldmesh->LocalNy;jy++) {
      operator()(jx,jy) = 0.;
    }
  }
  for(int jx=fieldmesh->xend+1;jx<fieldmesh->LocalNx;jx++) {
    for(int jy=0;jy<fieldmesh->ystart;jy++) {
      operator()(jx,jy) = 0.;
    }
    for(int jy=fieldmesh->yend+1;jy<fieldmesh->LocalNy;jy++) {
      operator()(jx,jy) = 0.;
    }
  }
}

void Field2D::applyTDerivBoundary() {
  SCOREP0();
  TRACE("Field2D::applyTDerivBoundary()");

  ASSERT1(isAllocated());
  ASSERT1(deriv != NULL);
  ASSERT1(deriv->isAllocated());

  for(const auto& bndry : bndry_op)
    bndry->apply_ddt(*this);
}

void Field2D::setBoundaryTo(const Field2D &f2d) {
  SCOREP0();
  TRACE("Field2D::setBoundary(const Field2D&)");
  allocate(); // Make sure data allocated

  ASSERT0(f2d.isAllocated());

  /// Loop over boundary regions
  for(const auto& reg : fieldmesh->getBoundaries()) {
    /// Loop within each region
    for(reg->first(); !reg->isDone(); reg->next()) {
      // Get value half-way between cells
      BoutReal val = 0.5*(f2d(reg->x,reg->y) + f2d(reg->x-reg->bx, reg->y-reg->by));
      // Set to this value
      (*this)(reg->x,reg->y) = 2.*val - (*this)(reg->x-reg->bx, reg->y-reg->by);
    }
  }
}

////////////// NON-MEMBER OVERLOADED OPERATORS //////////////

// Unary minus
Field2D operator-(const Field2D &f) { 
  SCOREP0();
  return -1.0 * f; 
}

//////////////// NON-MEMBER FUNCTIONS //////////////////

<<<<<<< HEAD
BoutReal min(const Field2D &f, bool allpe) {
  SCOREP0();
=======
BoutReal min(const Field2D &f, bool allpe, REGION rgn) {
>>>>>>> b5615155
  TRACE("Field2D::Min() %s",allpe? "over all PEs" : "");

  ASSERT2(f.isAllocated());

  BoutReal result = f[f.region(rgn).begin()];

  for(const auto& i : f.region(rgn))
    if(f[i] < result)
      result = f[i];

  if(allpe) {
    // MPI reduce
    BoutReal localresult = result;
    MPI_Allreduce(&localresult, &result, 1, MPI_DOUBLE, MPI_MIN, BoutComm::get());
  }

  return result;
}

<<<<<<< HEAD
BoutReal max(const Field2D &f, bool allpe) {
  SCOREP0();
=======
BoutReal max(const Field2D &f, bool allpe,REGION rgn) {
>>>>>>> b5615155
  TRACE("Field2D::Max() %s",allpe? "over all PEs" : "");

  ASSERT2(f.isAllocated());

  BoutReal result = f[f.region(rgn).begin()];

  for(const auto& i : f.region(rgn))
    if(f[i] > result)
      result = f[i];

  if(allpe) {
    // MPI reduce
    BoutReal localresult = result;
    MPI_Allreduce(&localresult, &result, 1, MPI_DOUBLE, MPI_MAX, BoutComm::get());
  }

  return result;
}

<<<<<<< HEAD
bool finite(const Field2D &f) {
  SCOREP0();
=======
bool finite(const Field2D &f, REGION rgn) {
>>>>>>> b5615155
  TRACE("finite(Field2D)");

  if (!f.isAllocated()) {
    return false;
  }

  for (const auto &i : f.region(rgn)) {
    if (!::finite(f[i])) {
      return false;
    }
  }

  return true;
}

/////////////////////////////////////////////////
// functions

/*!
 * This macro takes a function \p func, which is
 * assumed to operate on a single BoutReal and return
 * a single BoutReal, and wraps it up into a function
 * of a Field2D called \p name.
 *
 * @param name  The name of the function to define
 * @param func  The function to apply to each value
 *
 * If CHECK >= 1, checks if the Field2D is allocated
 *
 * Loops over the entire domain, applies function,
 * and uses checkData() to, if CHECK >= 3, check
 * result for non-finite numbers
 *
 */
#define F2D_FUNC(name, func)                                                             \
<<<<<<< HEAD
  const Field2D name(const Field2D &f) {                                                 \
    SCOREP0();                                                                           \
=======
  const Field2D name(const Field2D &f, REGION rgn) {                                     \
>>>>>>> b5615155
    TRACE(#name "(Field2D)");                                                            \
    /* Check if the input is allocated */                                                \
    ASSERT1(f.isAllocated());                                                            \
    /* Define and allocate the output result */                                          \
    Field2D result(f.getMesh());                                                         \
    result.allocate();                                                                   \
    /* Loop over domain */                                                               \
    for (const auto &d : result.region(rgn)) {                                           \
      result[d] = func(f[d]);                                                            \
    }                                                                                    \
    checkData(result, rgn);                                                              \
    return result;                                                                       \
  }

F2D_FUNC(abs, ::fabs);

F2D_FUNC(sqrt, ::sqrt);

F2D_FUNC(exp, ::exp);
F2D_FUNC(log, ::log);

F2D_FUNC(sin, ::sin);
F2D_FUNC(cos, ::cos);
F2D_FUNC(tan, ::tan);

F2D_FUNC(sinh, ::sinh);
F2D_FUNC(cosh, ::cosh);
F2D_FUNC(tanh, ::tanh);

const Field2D copy(const Field2D &f) {
  SCOREP0();
  Field2D result = f;
  result.allocate();
  return result;
}

<<<<<<< HEAD
const Field2D floor(const Field2D &var, BoutReal f) {
  SCOREP0();
=======
const Field2D floor(const Field2D &var, BoutReal f, REGION rgn) {
>>>>>>> b5615155
  Field2D result = copy(var);

  for(const auto& d : result.region(rgn))
    if(result[d] < f)
      result[d] = f;

  return result;
}

<<<<<<< HEAD
Field2D pow(const Field2D &lhs, const Field2D &rhs) {
  SCOREP0();
=======
Field2D pow(const Field2D &lhs, const Field2D &rhs, REGION rgn) {
>>>>>>> b5615155
  TRACE("pow(Field2D, Field2D)");
  // Check if the inputs are allocated
  ASSERT1(lhs.isAllocated());
  ASSERT1(rhs.isAllocated());

  // Define and allocate the output result
  ASSERT1(lhs.getMesh() == rhs.getMesh());
  Field2D result(lhs.getMesh());
  result.allocate();

  // Loop over domain
  for(const auto& i: result.region(rgn)) {
    result[i] = ::pow(lhs[i], rhs[i]);
  }

  checkData(result, rgn);
  return result;
}

<<<<<<< HEAD
Field2D pow(const Field2D &lhs, BoutReal rhs) {
  SCOREP0();
=======
Field2D pow(const Field2D &lhs, BoutReal rhs, REGION rgn) {
>>>>>>> b5615155
  TRACE("pow(Field2D, BoutReal)");
  // Check if the inputs are allocated
  ASSERT1(lhs.isAllocated());

  // Define and allocate the output result
  Field2D result(lhs.getMesh());
  result.allocate();

  // Loop over domain
  for(const auto& i: result.region(rgn)) {
    result[i] = ::pow(lhs[i], rhs);
  }

  checkData(result, rgn);
  return result;
}

<<<<<<< HEAD
Field2D pow(BoutReal lhs, const Field2D &rhs) {
  SCOREP0();
=======
Field2D pow(BoutReal lhs, const Field2D &rhs, REGION rgn) {
>>>>>>> b5615155
  TRACE("pow(lhs, Field2D)");
  // Check if the inputs are allocated
  ASSERT1(rhs.isAllocated());

  // Define and allocate the output result
  Field2D result(rhs.getMesh());
  result.allocate();

  // Loop over domain
  for(const auto& i: result.region(rgn)) {
    result[i] = ::pow(lhs, rhs[i]);
  }

  checkData(result, rgn);
  return result;
}

#if CHECK > 0
/// Check if the data is valid
void checkData(const Field2D &f, REGION region) {
  if(!f.isAllocated()) {
    throw BoutException("Field2D: Operation on empty data\n");
  }

#if CHECK > 2
  // Do full checks
  for(const auto& i : f.region(region)){
    if(!::finite(f[i])) {
      throw BoutException("Field2D: Operation on non-finite data at [%d][%d]\n", i.x, i.y);
    }
  }
#endif
}
#endif

void invalidateGuards(Field2D &var){
#if CHECK > 2
  Mesh *localmesh = var.getMesh();

  // Inner x -- all y and all z
  for (int ix = 0; ix < localmesh->xstart; ix++) {
    for (int iy = 0; iy < localmesh->LocalNy; iy++) {
      var(ix, iy) = std::nan("");
    }
  }

  // Outer x -- all y and all z
  for (int ix = localmesh->xend + 1; ix < localmesh->LocalNx; ix++) {
    for (int iy = 0; iy < localmesh->LocalNy; iy++) {
      var(ix, iy) = std::nan("");
    }
  }

  // Remaining boundary point
  for (int ix = localmesh->xstart; ix <= localmesh->xend; ix++) {
    // Lower y -- non-boundary x and all z (could be all x but already set)
    for (int iy = 0; iy < localmesh->ystart; iy++) {
      var(ix, iy) = std::nan("");
    }

    // Lower y -- non-boundary x and all z (could be all x but already set)
    for (int iy = localmesh->yend + 1; iy < localmesh->LocalNy; iy++) {
      var(ix, iy) = std::nan("");
    }
  }
#endif  
  return;
}<|MERGE_RESOLUTION|>--- conflicted
+++ resolved
@@ -407,12 +407,8 @@
 
 //////////////// NON-MEMBER FUNCTIONS //////////////////
 
-<<<<<<< HEAD
-BoutReal min(const Field2D &f, bool allpe) {
-  SCOREP0();
-=======
 BoutReal min(const Field2D &f, bool allpe, REGION rgn) {
->>>>>>> b5615155
+  SCOREP0();
   TRACE("Field2D::Min() %s",allpe? "over all PEs" : "");
 
   ASSERT2(f.isAllocated());
@@ -432,12 +428,8 @@
   return result;
 }
 
-<<<<<<< HEAD
-BoutReal max(const Field2D &f, bool allpe) {
-  SCOREP0();
-=======
 BoutReal max(const Field2D &f, bool allpe,REGION rgn) {
->>>>>>> b5615155
+  SCOREP0();
   TRACE("Field2D::Max() %s",allpe? "over all PEs" : "");
 
   ASSERT2(f.isAllocated());
@@ -457,12 +449,8 @@
   return result;
 }
 
-<<<<<<< HEAD
-bool finite(const Field2D &f) {
-  SCOREP0();
-=======
 bool finite(const Field2D &f, REGION rgn) {
->>>>>>> b5615155
+  SCOREP0();
   TRACE("finite(Field2D)");
 
   if (!f.isAllocated()) {
@@ -498,12 +486,8 @@
  *
  */
 #define F2D_FUNC(name, func)                                                             \
-<<<<<<< HEAD
-  const Field2D name(const Field2D &f) {                                                 \
+  const Field2D name(const Field2D &f, REGION rgn) {                                     \
     SCOREP0();                                                                           \
-=======
-  const Field2D name(const Field2D &f, REGION rgn) {                                     \
->>>>>>> b5615155
     TRACE(#name "(Field2D)");                                                            \
     /* Check if the input is allocated */                                                \
     ASSERT1(f.isAllocated());                                                            \
@@ -540,12 +524,8 @@
   return result;
 }
 
-<<<<<<< HEAD
-const Field2D floor(const Field2D &var, BoutReal f) {
-  SCOREP0();
-=======
 const Field2D floor(const Field2D &var, BoutReal f, REGION rgn) {
->>>>>>> b5615155
+  SCOREP0();
   Field2D result = copy(var);
 
   for(const auto& d : result.region(rgn))
@@ -555,12 +535,8 @@
   return result;
 }
 
-<<<<<<< HEAD
-Field2D pow(const Field2D &lhs, const Field2D &rhs) {
-  SCOREP0();
-=======
 Field2D pow(const Field2D &lhs, const Field2D &rhs, REGION rgn) {
->>>>>>> b5615155
+  SCOREP0();
   TRACE("pow(Field2D, Field2D)");
   // Check if the inputs are allocated
   ASSERT1(lhs.isAllocated());
@@ -580,12 +556,8 @@
   return result;
 }
 
-<<<<<<< HEAD
-Field2D pow(const Field2D &lhs, BoutReal rhs) {
-  SCOREP0();
-=======
 Field2D pow(const Field2D &lhs, BoutReal rhs, REGION rgn) {
->>>>>>> b5615155
+  SCOREP0();
   TRACE("pow(Field2D, BoutReal)");
   // Check if the inputs are allocated
   ASSERT1(lhs.isAllocated());
@@ -603,12 +575,8 @@
   return result;
 }
 
-<<<<<<< HEAD
-Field2D pow(BoutReal lhs, const Field2D &rhs) {
-  SCOREP0();
-=======
 Field2D pow(BoutReal lhs, const Field2D &rhs, REGION rgn) {
->>>>>>> b5615155
+  SCOREP0();
   TRACE("pow(lhs, Field2D)");
   // Check if the inputs are allocated
   ASSERT1(rhs.isAllocated());
