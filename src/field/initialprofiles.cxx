/**************************************************************************
 * Sets initial profiles
 *
 * ChangeLog
 * =========
 * 
 * 2011-02-12 Ben Dudson <bd512@york.ac.uk>
 *    * Changed to use new options system. For now the structure of the
 *      options is the same, but this could be modified more easily in future
 *
 * 2010-05-12 Ben Dudson <bd512@york.ac.uk>
 *    
 *    * Changed random numbers to use a hash of the parameters
 *      so that the phase doesn't vary with number of processors or grid size
 *      User can vary phase to give a different random sequence
 * 
 **************************************************************************
 * Copyright 2010 B.D.Dudson, S.Farley, M.V.Umansky, X.Q.Xu
 *
 * Contact: Ben Dudson, bd512@york.ac.uk
 * 
 * This file is part of BOUT++.
 *
 * BOUT++ is free software: you can redistribute it and/or modify
 * it under the terms of the GNU Lesser General Public License as published by
 * the Free Software Foundation, either version 3 of the License, or
 * (at your option) any later version.
 *
 * BOUT++ is distributed in the hope that it will be useful,
 * but WITHOUT ANY WARRANTY; without even the implied warranty of
 * MERCHANTABILITY or FITNESS FOR A PARTICULAR PURPOSE.  See the
 * GNU Lesser General Public License for more details.
 *
 * You should have received a copy of the GNU Lesser General Public License
 * along with BOUT++.  If not, see <http://www.gnu.org/licenses/>.
 *
 **************************************************************************/

#include <globals.hxx>
#include <initialprofiles.hxx>
#include <boutexception.hxx>
#include <field_factory.hxx>
#include <output.hxx>
#include <bout/constants.hxx>
#include <msg_stack.hxx>
#include "unused.hxx"

#include <math.h>
#include <string.h>
#include <stdlib.h>

void initial_profile(const string &name, Field3D &var) {
  TRACE("initial_profile(string, Field3D)");

<<<<<<< HEAD
  Mesh * msh = var.getMesh();
  
  CELL_LOC loc = CELL_DEFAULT;
  if (msh->StaggerGrids) {
=======
  Mesh *localmesh = var.getMesh();

  CELL_LOC loc = CELL_DEFAULT;
  if (localmesh->StaggerGrids) {
>>>>>>> 62b573ab
    loc = var.getLocation();
  }
  
  // Get the section for this specific variable 
  Options *varOpts = Options::getRoot()->getSection(name);
  
  // Use FieldFactory to generate values
<<<<<<< HEAD
    
  FieldFactory f(msh);
=======

  FieldFactory f(localmesh);
>>>>>>> 62b573ab

  string function;
  VAROPTION(varOpts, function, "0.0");
  
  // Create a 3D variable
  var = f.create3D(function, varOpts, NULL, loc);

  // Optionally scale the variable
  BoutReal scale;
  VAROPTION(varOpts, scale, 1.0);
  var *= scale;
}

// For 2D variables almost identical, just no z dependence
void initial_profile(const string &name, Field2D &var) {
  
  CELL_LOC loc = var.getLocation();

<<<<<<< HEAD
  Mesh * msh = var.getMesh();
=======
  Mesh *localmesh = var.getMesh();
>>>>>>> 62b573ab

  // Get the section for this variable
  Options *varOpts = Options::getRoot()->getSection(name);
  output << name;
  
  // Use FieldFactory to generate values
<<<<<<< HEAD
    
  FieldFactory f(msh);
=======

  FieldFactory f(localmesh);
>>>>>>> 62b573ab

  string function;
  VAROPTION(varOpts, function, "0.0");

  var = f.create2D(function, varOpts, NULL, loc);

  // Optionally scale the variable
  BoutReal scale;
  VAROPTION(varOpts, scale, 1.0);
  var *= scale;
}

void initial_profile(const string &name, Vector2D &var) {
  if(var.covariant) {
    initial_profile(name + "_x", var.x);
    initial_profile(name + "_y", var.y);
    initial_profile(name + "_z", var.z);
  }else {
    initial_profile(name + "x", var.x);
    initial_profile(name + "y", var.y);
    initial_profile(name + "z", var.z);
  }
}

void initial_profile(const string &name, Vector3D &var) {
  if(var.covariant) {
    initial_profile(name + "_x", var.x);
    initial_profile(name + "_y", var.y);
    initial_profile(name + "_z", var.z);
  }else {
    initial_profile(name + "x", var.x);
    initial_profile(name + "y", var.y);
    initial_profile(name + "z", var.z);
  }
<<<<<<< HEAD
}

/**************************************************************************
 * Routines to generate profiles 
 **************************************************************************/

/// Generate a 3D field with a given Z oscillation
/*!
  @param[in] n      Mode number. Note that this is mode-number in the domain
  @param[in] phase  Phase shift in units of pi
*/
const Field3D genZMode(int n, BoutReal phase) {
  Field3D result(nullptr);
  throw BoutException("No mesh given!");

  result.allocate();

  for(int jz=0;jz<mesh->LocalNz;jz++) {
    BoutReal val = sin(phase*PI +  TWOPI * ((BoutReal) jz)/ ((BoutReal) mesh->LocalNz) );
    for(int jx=0;jx<mesh->LocalNx;jx++)
      for(int jy=0;jy<mesh->LocalNy;jy++)
	result(jx,jy,jz) = val;
  }
  return result;
=======
>>>>>>> 62b573ab
}<|MERGE_RESOLUTION|>--- conflicted
+++ resolved
@@ -52,17 +52,10 @@
 void initial_profile(const string &name, Field3D &var) {
   TRACE("initial_profile(string, Field3D)");
 
-<<<<<<< HEAD
-  Mesh * msh = var.getMesh();
-  
-  CELL_LOC loc = CELL_DEFAULT;
-  if (msh->StaggerGrids) {
-=======
   Mesh *localmesh = var.getMesh();
 
   CELL_LOC loc = CELL_DEFAULT;
   if (localmesh->StaggerGrids) {
->>>>>>> 62b573ab
     loc = var.getLocation();
   }
   
@@ -70,13 +63,8 @@
   Options *varOpts = Options::getRoot()->getSection(name);
   
   // Use FieldFactory to generate values
-<<<<<<< HEAD
-    
-  FieldFactory f(msh);
-=======
 
   FieldFactory f(localmesh);
->>>>>>> 62b573ab
 
   string function;
   VAROPTION(varOpts, function, "0.0");
@@ -95,24 +83,15 @@
   
   CELL_LOC loc = var.getLocation();
 
-<<<<<<< HEAD
-  Mesh * msh = var.getMesh();
-=======
   Mesh *localmesh = var.getMesh();
->>>>>>> 62b573ab
 
   // Get the section for this variable
   Options *varOpts = Options::getRoot()->getSection(name);
   output << name;
   
   // Use FieldFactory to generate values
-<<<<<<< HEAD
-    
-  FieldFactory f(msh);
-=======
 
   FieldFactory f(localmesh);
->>>>>>> 62b573ab
 
   string function;
   VAROPTION(varOpts, function, "0.0");
@@ -147,31 +126,4 @@
     initial_profile(name + "y", var.y);
     initial_profile(name + "z", var.z);
   }
-<<<<<<< HEAD
-}
-
-/**************************************************************************
- * Routines to generate profiles 
- **************************************************************************/
-
-/// Generate a 3D field with a given Z oscillation
-/*!
-  @param[in] n      Mode number. Note that this is mode-number in the domain
-  @param[in] phase  Phase shift in units of pi
-*/
-const Field3D genZMode(int n, BoutReal phase) {
-  Field3D result(nullptr);
-  throw BoutException("No mesh given!");
-
-  result.allocate();
-
-  for(int jz=0;jz<mesh->LocalNz;jz++) {
-    BoutReal val = sin(phase*PI +  TWOPI * ((BoutReal) jz)/ ((BoutReal) mesh->LocalNz) );
-    for(int jx=0;jx<mesh->LocalNx;jx++)
-      for(int jy=0;jy<mesh->LocalNy;jy++)
-	result(jx,jy,jz) = val;
-  }
-  return result;
-=======
->>>>>>> 62b573ab
 }