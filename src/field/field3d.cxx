/*!*************************************************************************
 * \file field3d.cxx
 *
 * Class for 3D X-Y-Z scalar fields
 *
 **************************************************************************
 * Copyright 2010 B.D.Dudson, S.Farley, M.V.Umansky, X.Q.Xu
 *
 * Contact: Ben Dudson, bd512@york.ac.uk
 * 
 * This file is part of BOUT++.
 *
 * BOUT++ is free software: you can redistribute it and/or modify
 * it under the terms of the GNU Lesser General Public License as published by
 * the Free Software Foundation, either version 3 of the License, or
 * (at your option) any later version.
 *
 * BOUT++ is distributed in the hope that it will be useful,
 * but WITHOUT ANY WARRANTY; without even the implied warranty of
 * MERCHANTABILITY or FITNESS FOR A PARTICULAR PURPOSE.  See the
 * GNU Lesser General Public License for more details.
 *
 * You should have received a copy of the GNU Lesser General Public License
 * along with BOUT++.  If not, see <http://www.gnu.org/licenses/>.
 *
 **************************************************************************/

#include <boutcomm.hxx>
#include <globals.hxx>

#include <cmath>

#include <field3d.hxx>
#include <utils.hxx>
#include <fft.hxx>
#include <dcomplex.hxx>
#include <interpolation.hxx>
#include <boundary_op.hxx>
#include <boundary_factory.hxx>
#include <boutexception.hxx>
#include <output.hxx>
#include <msg_stack.hxx>
#include <bout/constants.hxx>
#include <bout/assert.hxx>

/// Constructor
Field3D::Field3D(Mesh *localmesh)
    : Field(localmesh), background(nullptr), deriv(nullptr), yup_field(nullptr),
      ydown_field(nullptr) {
#ifdef TRACK
  name = "<F3D>";
#endif

  if (fieldmesh) {
    nx = fieldmesh->LocalNx;
    ny = fieldmesh->LocalNy;
    nz = fieldmesh->LocalNz;
  }
#if CHECK > 0
  else {
    nx = -1;
    ny = -1;
    nz = -1;
  }
#endif

  location = CELL_CENTRE; // Cell centred variable by default

  boundaryIsSet = false;
}

/// Doesn't copy any data, just create a new reference to the same data (copy on change
/// later)
Field3D::Field3D(const Field3D &f)
    : Field(f.fieldmesh),                // The mesh containing array sizes
      background(nullptr), data(f.data), // This handles references to the data array
      deriv(nullptr), yup_field(nullptr), ydown_field(nullptr) {

  TRACE("Field3D(Field3D&)");

#if CHECK > 2
  checkData(f);
#endif

  if (fieldmesh) {
    nx = fieldmesh->LocalNx;
    ny = fieldmesh->LocalNy;
    nz = fieldmesh->LocalNz;
  }
#if CHECK > 0
  else {
    nx = -1;
    ny = -1;
    nz = -1;
  }
#endif

  location = f.location;

  boundaryIsSet = false;
}

<<<<<<< HEAD
Field3D::Field3D(const Field2D& f)
    : background(nullptr), Field(f.getMesh()), deriv(nullptr),
      yup_field(nullptr), ydown_field(nullptr) {
=======
Field3D::Field3D(const Field2D &f)
    : background(nullptr), Field(f.getMesh()), deriv(nullptr), yup_field(nullptr),
      ydown_field(nullptr) {
>>>>>>> 492a11d1

  TRACE("Field3D: Copy constructor from Field2D");

  location = CELL_CENTRE; // Cell centred variable by default

  boundaryIsSet = false;

  fieldmesh = mesh;
  nx = fieldmesh->LocalNx;
  ny = fieldmesh->LocalNy;
  nz = fieldmesh->LocalNz;

  *this = f;
}

<<<<<<< HEAD
Field3D::Field3D(const BoutReal val, Mesh * msh)
    : background(nullptr), Field(msh), deriv(nullptr), yup_field(nullptr),
=======
Field3D::Field3D(const BoutReal val, Mesh *localmesh)
    : background(nullptr), Field(localmesh), deriv(nullptr), yup_field(nullptr),
>>>>>>> 492a11d1
      ydown_field(nullptr) {

  TRACE("Field3D: Copy constructor from value");

  location = CELL_CENTRE; // Cell centred variable by default

  boundaryIsSet = false;

  nx = fieldmesh->LocalNx;
  ny = fieldmesh->LocalNy;
  nz = fieldmesh->LocalNz;

  *this = val;
}

Field3D::~Field3D() {
  /// Delete the time derivative variable if allocated
  if(deriv != NULL) {
    // The ddt of the yup/ydown_fields point to the same place as ddt.yup_field
    // only delete once
    // Also need to check that separate yup_field exists
    if ((yup_field != this) && (yup_field != nullptr))
      yup_field->deriv = nullptr;
    if ((ydown_field != this) && (ydown_field != nullptr))
      ydown_field->deriv = nullptr;

    // Now delete them as part of the deriv vector
    delete deriv;
  }
  
  if((yup_field != this) && (yup_field != nullptr))
    delete yup_field;
  
  if((ydown_field != this) && (ydown_field != nullptr))
    delete ydown_field;
}

void Field3D::allocate() {
  if(data.empty()) {
    if(!fieldmesh) {
      /// If no mesh, use the global
      fieldmesh = mesh;
      nx = fieldmesh->LocalNx;
      ny = fieldmesh->LocalNy;
      nz = fieldmesh->LocalNz;
    }
    data = Array<BoutReal>(nx*ny*nz);
  }else
    data.ensureUnique();
}

Field3D* Field3D::timeDeriv() {
  if(deriv == nullptr) {
    deriv = new Field3D(fieldmesh);
  }
  return deriv;
}

void Field3D::splitYupYdown() {
  TRACE("Field3D::splitYupYdown");
  
  if((yup_field != this) && (yup_field != nullptr))
    return;

  // yup_field and ydown_field null
  yup_field = new Field3D(fieldmesh);
  ydown_field = new Field3D(fieldmesh);
}

void Field3D::mergeYupYdown() {
  TRACE("Field3D::mergeYupYdown");
  
  if(yup_field == this && ydown_field == this)
    return;

  if(yup_field != nullptr){
    delete yup_field;
  }

  if(ydown_field != nullptr) {
    delete ydown_field;
  }

  yup_field = this;
  ydown_field = this;
}

Field3D& Field3D::ynext(int dir) {
  switch(dir) {
  case +1:
    return yup();
  case -1:
    return ydown();
  default:
    throw BoutException("Field3D: Call to ynext with strange direction %d. Only +/-1 currently supported", dir);
  }
}

const Field3D& Field3D::ynext(int dir) const {
  switch(dir) {
  case +1:
    return yup();
  case -1:
    return ydown();
  default:
    throw BoutException("Field3D: Call to ynext with strange direction %d. Only +/-1 currently supported", dir);
  }
}

void Field3D::setLocation(CELL_LOC loc) {
  bool stag = mesh->StaggerGrids;
  if (this->fieldmesh)
    stag=this->fieldmesh->StaggerGrids;
  if (stag){
    if(loc == CELL_VSHIFT)
      throw BoutException("Field3D: CELL_VSHIFT cell location only makes sense for vectors");
    
    if(loc == CELL_DEFAULT)
      loc = CELL_CENTRE;
    
    location = loc;
  } else {
    location = CELL_CENTRE;
  }
}

CELL_LOC Field3D::getLocation() const {
  return location;
}

/***************************************************************
 *                         OPERATORS 
 ***************************************************************/

const DataIterator Field3D::iterator() const {
  return DataIterator(0, nx-1, 
                      0, ny-1,
                      0, nz-1);
}

const DataIterator Field3D::begin() const {
  return DataIterator(0, nx-1, 
                      0, ny-1,
                      0, nz-1);
}

const DataIterator Field3D::end() const {
  // end() iterator should be one past the last element
  return DataIterator(0, nx-1, 
                      0, ny-1,
                      0, nz-1,DI_GET_END);
}

const IndexRange Field3D::region(REGION rgn) const {
  switch(rgn) {
  case RGN_ALL: {
    return IndexRange{0, nx-1,
        0, ny-1,
        0, nz-1};
  }
  case RGN_NOBNDRY: {
    return IndexRange{fieldmesh->xstart, fieldmesh->xend,
        fieldmesh->ystart, fieldmesh->yend,
        0, nz-1};
  }
  case RGN_NOX: {
    return IndexRange{fieldmesh->xstart, fieldmesh->xend,
        0, ny-1,
        0, nz-1};
  }
  case RGN_NOY: {
    return IndexRange{0, nx-1,
        fieldmesh->ystart, fieldmesh->yend,
        0, nz-1};
  }
  default: {
    throw BoutException("Field3D::region() : Requested region not implemented");
  }
  };
}

/////////////////// ASSIGNMENT ////////////////////

Field3D & Field3D::operator=(const Field3D &rhs) {
  /// Check for self-assignment
  if(this == &rhs)
    return(*this); // skip this assignment

  TRACE("Field3D: Assignment from Field3D");
  
  /// Check that the data is valid
  checkData(rhs);
  
  // Copy the data and data sizes
  fieldmesh = rhs.fieldmesh;
  nx = rhs.nx; ny = rhs.ny; nz = rhs.nz; 
  
  data = rhs.data;
  
  location = rhs.location;
  
  return *this;
}

Field3D & Field3D::operator=(const Field2D &rhs) {
  TRACE("Field3D = Field2D");
  
  ASSERT1(rhs.isAllocated());
  
  /// Check that the data is valid
  checkData(rhs);
 
  /// Make sure there's a unique array to copy data into
  allocate();

  /// Copy data
  for(const auto& i : (*this))
    (*this)[i] = rhs[i];
  
  /// Only 3D fields have locations for now
  //location = CELL_CENTRE;
  
  return *this;
}

void Field3D::operator=(const FieldPerp &rhs) {
  ASSERT1(rhs.isAllocated());
  
  /// Make sure there's a unique array to copy data into
  allocate();

  /// Copy data
  for(const auto& i : rhs) {
    (*this)[i] = rhs[i];
  }
}

void Field3D::operator=(const bvalue &bv) {
  TRACE("Field3D = bvalue");
  
  allocate();

#if CHECK > 0
  if(!finite(bv.val))
    throw BoutException("Field3D: assignment from non-finite value at (%d,%d,%d)\n", 
			bv.jx, bv.jy,bv.jz);
#endif

  operator()(bv.jx, bv.jy,bv.jz) = bv.val;
}

Field3D & Field3D::operator=(const BoutReal val) {
  TRACE("Field3D = BoutReal");
  allocate();

#if CHECK > 0
  if(!finite(val))
    throw BoutException("Field3D: Assignment from non-finite BoutReal\n");
#endif
  for(const auto& i : (*this))
    (*this)[i] = val;

  // Only 3D fields have locations
  //location = CELL_CENTRE;
  // DON'T RE-SET LOCATION

  return *this;
}

/***************************************************************
 *                         STENCILS
 ***************************************************************/

void Field3D::setXStencil(stencil &fval, const bindex &bx, CELL_LOC loc) const {
  fval.jx = bx.jx;
  fval.jy = bx.jy;
  fval.jz = bx.jz;

  ASSERT1(isAllocated());
  
  fval.c  = operator()(bx.jx,  bx.jy, bx.jz);
  fval.p  = operator()(bx.jxp, bx.jy, bx.jz);
  fval.m  = operator()(bx.jxm, bx.jy, bx.jz);
  fval.pp = operator()(bx.jx2p, bx.jy, bx.jz);
  fval.mm = operator()(bx.jx2m, bx.jy, bx.jz);

  if(fieldmesh->StaggerGrids && (loc != CELL_DEFAULT) && (loc != location)) {
    // Non-centred stencil

    if((location == CELL_CENTRE) && (loc == CELL_XLOW)) {
      // Producing a stencil centred around a lower X value
      fval.pp = fval.p;
      fval.p  = fval.c;
      
    }else if(location == CELL_XLOW) {
      // Stencil centred around a cell centre
      
      fval.mm = fval.m;
      fval.m  = fval.c;
    }
    // Shifted in one direction -> shift in another
    // Could produce warning
  }
}

void Field3D::setYStencil(stencil &fval, const bindex &bx, CELL_LOC loc) const
{
  fval.jx = bx.jx;
  fval.jy = bx.jy;
  fval.jz = bx.jz;

  ASSERT1(isAllocated());
  
  fval.c = (*this)(bx.jx,bx.jy,bx.jz);
  fval.p = yup()(bx.jx,bx.jyp,bx.jz);
  fval.m = ydown()(bx.jx,bx.jym,bx.jz);
  if (yup_field == this && ydown_field == this){
    fval.pp = (*this)(bx.jx,bx.jy2p,bx.jz);
    fval.mm = (*this)(bx.jx,bx.jy2m,bx.jz);
  } else {
    fval.pp = nan("");
    fval.mm = nan("");
  }

  if(fieldmesh->StaggerGrids && (loc != CELL_DEFAULT) && (loc != location)) {
    // Non-centred stencil

    if((location == CELL_CENTRE) && (loc == CELL_YLOW)) {
      // Producing a stencil centred around a lower Y value
      fval.pp = fval.p;
      fval.p  = fval.c;
    }else if(location == CELL_YLOW) {
      // Stencil centred around a cell centre
      
      fval.mm = fval.m;
      fval.m  = fval.c;
    }
    // Shifted in one direction -> shift in another
    // Could produce warning
  }
}

void Field3D::setZStencil(stencil &fval, const bindex &bx, CELL_LOC loc) const {
  fval.jx = bx.jx;
  fval.jy = bx.jy;
  fval.jz = bx.jz;

  ASSERT1(isAllocated());

  fval.c = operator()(bx.jx,bx.jy,bx.jz);

  fval.p = operator()(bx.jx,bx.jy,bx.jzp);
  fval.m = operator()(bx.jx,bx.jy,bx.jzm);
  fval.pp = operator()(bx.jx,bx.jy,bx.jz2p);
  fval.mm = operator()(bx.jx,bx.jy,bx.jz2m);

  if(fieldmesh->StaggerGrids && (loc != CELL_DEFAULT) && (loc != location)) {
    // Non-centred stencil

    if((location == CELL_CENTRE) && (loc == CELL_ZLOW)) {
      // Producing a stencil centred around a lower Z value
      fval.pp = fval.p;
      fval.p  = fval.c;
      
    }else if(location == CELL_ZLOW) {
      // Stencil centred around a cell centre
      
      fval.mm = fval.m;
      fval.m  = fval.c;
    } else {
      // Shifted in one direction -> shift in another
      // Could produce warning
      throw BoutException("Cannot handle shift!");
    }
  }
}

///////////////////// BOUNDARY CONDITIONS //////////////////

void Field3D::setBackground(const Field2D &f2d) {
  background = &f2d;
}

void Field3D::applyBoundary(bool init) {
  TRACE("Field3D::applyBoundary()");

#if CHECK > 0
  if (init) {

    if(!boundaryIsSet)
      output_warn << "WARNING: Call to Field3D::applyBoundary(), but no boundary set" << endl;
  }
#endif

  ASSERT1(isAllocated());
  
  if(background != NULL) {
    // Apply boundary to the total of this and background
    
    Field3D tot = *this + (*background);
    tot.copyBoundary(*this);
    tot.applyBoundary(init);
    *this = tot - (*background);
  } else {
    // Apply boundary to this field
    for(const auto& bndry : bndry_op)
      if ( !bndry->apply_to_ddt || init) // Always apply to the values when initialising fields, otherwise apply only if wanted
        bndry->apply(*this);
  }
}

void Field3D::applyBoundary(BoutReal t) {
  TRACE("Field3D::applyBoundary()");
  
#if CHECK > 0
  if(!boundaryIsSet)
    output_warn << "WARNING: Call to Field3D::applyBoundary(t), but no boundary set." << endl;
#endif

  ASSERT1(isAllocated())

  if(background != NULL) {
    // Apply boundary to the total of this and background

    Field3D tot = *this + (*background);
    tot.copyBoundary(*this);
    tot.applyBoundary(t);
    *this = tot - (*background);
  }else {
    // Apply boundary to this field
    for(const auto& bndry : bndry_op)
      bndry->apply(*this,t);
  }
}

void Field3D::applyBoundary(const string &condition) {
  TRACE("Field3D::applyBoundary(condition)");
  
  ASSERT1(isAllocated());
  
  if(background != NULL) {
    // Apply boundary to the total of this and background
    
    Field3D tot = *this + (*background);
    tot.applyBoundary(condition);
    *this = tot - (*background);
    return;
  }

  /// Get the boundary factory (singleton)
  BoundaryFactory *bfact = BoundaryFactory::getInstance();
  
  /// Loop over the mesh boundary regions
  for(const auto& reg : fieldmesh->getBoundaries()) {
    BoundaryOp* op = static_cast<BoundaryOp*>(bfact->create(condition, reg));
    op->apply(*this);
    delete op;
  }

  //Field2D sets the corners to zero here, should we do the same here?
}

void Field3D::applyBoundary(const string &region, const string &condition) {
  ASSERT1(isAllocated());

  /// Get the boundary factory (singleton)
  BoundaryFactory *bfact = BoundaryFactory::getInstance();
  
  /// Loop over the mesh boundary regions
  for(const auto& reg : fieldmesh->getBoundaries()) {
    if(reg->label.compare(region) == 0) {
      BoundaryOp* op = static_cast<BoundaryOp*>(bfact->create(condition, reg));
      op->apply(*this);
      delete op;
      break;
    }
  }

  //Field2D sets the corners to zero here, should we do the same here?
}

void Field3D::applyTDerivBoundary() {
  TRACE("Field3D::applyTDerivBoundary()");
  
  ASSERT1(isAllocated());
  ASSERT1(deriv != NULL);
  ASSERT1(deriv->isAllocated());
  
  if(background != NULL)
    *this += *background;
    
  for(const auto& bndry : bndry_op)
    bndry->apply_ddt(*this);
  
  if(background != NULL)
    *this -= *background;
}

void Field3D::setBoundaryTo(const Field3D &f3d) {
  TRACE("Field3D::setBoundary(const Field3D&)");
  
  allocate(); // Make sure data allocated

  ASSERT1(f3d.isAllocated());

  /// Loop over boundary regions
  for(const auto& reg : fieldmesh->getBoundaries()) {
    /// Loop within each region
    for(reg->first(); !reg->isDone(); reg->next()) {
      for(int z=0;z<nz;z++) {
        // Get value half-way between cells
        BoutReal val = 0.5*(f3d(reg->x,reg->y,z) + f3d(reg->x-reg->bx, reg->y-reg->by, z));
        // Set to this value
        (*this)(reg->x,reg->y,z) = 2.*val - (*this)(reg->x-reg->bx, reg->y-reg->by, z);
      }
    }
  }
}

void Field3D::applyParallelBoundary() {

  TRACE("Field3D::applyParallelBoundary()");

  ASSERT1(isAllocated());

  if(background != NULL) {
    // Apply boundary to the total of this and background
    Field3D tot = *this + (*background);
    tot.applyParallelBoundary();
    *this = tot - (*background);
  } else {
    // Apply boundary to this field
    for(const auto& bndry : bndry_op_par) {
      bndry->apply(*this);
    }
  }
}

void Field3D::applyParallelBoundary(BoutReal t) {

  TRACE("Field3D::applyParallelBoundary(t)");

  ASSERT1(isAllocated());

  if(background != NULL) {
    // Apply boundary to the total of this and background
    Field3D tot = *this + (*background);
    tot.applyParallelBoundary(t);
    *this = tot - (*background);
  } else {
    // Apply boundary to this field
    for(const auto& bndry : bndry_op_par) {
      bndry->apply(*this, t);
    }
  }
}

void Field3D::applyParallelBoundary(const string &condition) {

  TRACE("Field3D::applyParallelBoundary(condition)");

  ASSERT1(isAllocated());

  if(background != NULL) {
    // Apply boundary to the total of this and background
    Field3D tot = *this + (*background);
    tot.applyParallelBoundary(condition);
    *this = tot - (*background);
  } else {
    /// Get the boundary factory (singleton)
    BoundaryFactory *bfact = BoundaryFactory::getInstance();

    /// Loop over the mesh boundary regions
    for(const auto& reg : fieldmesh->getBoundariesPar()) {
      BoundaryOpPar* op = static_cast<BoundaryOpPar*>(bfact->create(condition, reg));
      op->apply(*this);
      delete op;
    }
  }
}

void Field3D::applyParallelBoundary(const string &region, const string &condition) {

  TRACE("Field3D::applyParallelBoundary(region, condition)");

  ASSERT1(isAllocated());

  if(background != NULL) {
    // Apply boundary to the total of this and background
    Field3D tot = *this + (*background);
    tot.applyParallelBoundary(region, condition);
    *this = tot - (*background);
  } else {
    /// Get the boundary factory (singleton)
    BoundaryFactory *bfact = BoundaryFactory::getInstance();

    /// Loop over the mesh boundary regions
    for(const auto& reg : fieldmesh->getBoundariesPar()) {
      if(reg->label.compare(region) == 0) {
        BoundaryOpPar* op = static_cast<BoundaryOpPar*>(bfact->create(condition, reg));
        op->apply(*this);
        delete op;
        break;
      }
    }
  }
}

void Field3D::applyParallelBoundary(const string &region, const string &condition, Field3D *f) {

  TRACE("Field3D::applyParallelBoundary(region, condition, f)");

  ASSERT1(isAllocated());

  if(background != NULL) {
    // Apply boundary to the total of this and background
    Field3D tot = *this + (*background);
    tot.applyParallelBoundary(region, condition, f);
    *this = tot - (*background);
  } else {
    /// Get the boundary factory (singleton)
    BoundaryFactory *bfact = BoundaryFactory::getInstance();

    /// Loop over the mesh boundary regions
    for(const auto& reg : fieldmesh->getBoundariesPar()) {
      if(reg->label.compare(region) == 0) {
        // BoundaryFactory can't create boundaries using Field3Ds, so get temporary
        // boundary of the right type
        BoundaryOpPar* tmp = static_cast<BoundaryOpPar*>(bfact->create(condition, reg));
        // then clone that with the actual argument
        BoundaryOpPar* op = tmp->clone(reg, f);
        op->apply(*this);
        delete tmp;
        delete op;
        break;
      }
    }
  }
}


/***************************************************************
 *               NON-MEMBER OVERLOADED OPERATORS
 ***************************************************************/


Field3D operator-(const Field3D &f) {
  return -1.0*f;
}

//////////////// NON-MEMBER FUNCTIONS //////////////////

Field3D pow(const Field3D &lhs, const Field3D &rhs) {
  TRACE("pow(Field3D, Field3D)");

  if(mesh->StaggerGrids && (lhs.getLocation() != rhs.getLocation())) {
    // Interpolate and call again
    return pow(lhs, interp_to(rhs, lhs.getLocation()));
  }

<<<<<<< HEAD
  ASSERT1(lhs.getMesh()==rhs.getMesh());
=======
  ASSERT1(lhs.getMesh() == rhs.getMesh());
>>>>>>> 492a11d1
  Field3D result(lhs.getMesh());
  result.allocate();

  // Iterate over indices
  for(const auto& i : result) {
    result[i] = ::pow(lhs[i], rhs[i]);
    ASSERT2( ::finite( result[i] ) );
  }
  
  result.setLocation( lhs.getLocation() );
  
  return result;
}

Field3D pow(const Field3D &lhs, const Field2D &rhs) {
  TRACE("pow(Field3D, Field2D)");
  // Check if the inputs are allocated
  ASSERT1(lhs.isAllocated());
  ASSERT1(rhs.isAllocated());
<<<<<<< HEAD
  ASSERT1(lhs.getMesh()==rhs.getMesh());

  // Define and allocate the output result  
=======
  ASSERT1(lhs.getMesh() == rhs.getMesh());

  // Define and allocate the output result
>>>>>>> 492a11d1
  Field3D result(lhs.getMesh());
  result.allocate();

  // Iterate over indices
  for(const auto& i : result) {
    result[i] = ::pow(lhs[i], rhs[i]);
    ASSERT3( ::finite( result[i] ) );
  }

  result.setLocation( lhs.getLocation() );
  
  return result;
}

Field3D pow(const Field3D &lhs, const FieldPerp &rhs) {
  TRACE("pow(Field3D, FieldPerp)");
<<<<<<< HEAD
  
  ASSERT1(lhs.getMesh()==rhs.getMesh());
=======

  ASSERT1(lhs.getMesh() == rhs.getMesh());
>>>>>>> 492a11d1
  Field3D result(lhs.getMesh());
  result.allocate();

  // Iterate over indices
  for(const auto& i : result) {
    result[i] = ::pow(lhs[i], rhs[i]);
    ASSERT2( ::finite( result[i] ) );
  }

  result.setLocation( lhs.getLocation() );
  return result;
}

Field3D pow(const Field3D &lhs, BoutReal rhs) {
  TRACE("pow(Field3D, BoutReal)");
  // Check if the inputs are allocated
  ASSERT1(lhs.isAllocated());

  Field3D result(lhs.getMesh());
  result.allocate();
  for(const auto& i : result){
    result[i] = ::pow(lhs[i], rhs);
    ASSERT3(finite(result[i]));
  }
  
  result.setLocation( lhs.getLocation() );
  return result;
}

Field3D pow(BoutReal lhs, const Field3D &rhs) {
  TRACE("pow(lhs, Field3D)");
  // Check if the inputs are allocated
  ASSERT1(rhs.isAllocated());

  // Define and allocate the output result
  Field3D result(rhs.getMesh());
  result.allocate();

  for(const auto& i : result){
    result[i] = ::pow(lhs, rhs[i]);
    ASSERT3(finite(result[i]));
  }
  
  result.setLocation( rhs.getLocation() );
  return result;
}

BoutReal min(const Field3D &f, bool allpe, REGION rgn) {
  TRACE("Field3D::Min() %s",allpe? "over all PEs" : "");

  ASSERT2(f.isAllocated());

  BoutReal result = f[f.region(rgn).begin()];
  
  for(const auto& i: f.region(rgn))
    if(f[i] < result)
      result = f[i];
  
  if(allpe) {
    // MPI reduce
    BoutReal localresult = result;
    MPI_Allreduce(&localresult, &result, 1, MPI_DOUBLE, MPI_MIN, BoutComm::get());
  }

  return result;
}

BoutReal max(const Field3D &f, bool allpe, REGION rgn) {
  TRACE("Field3D::Max() %s",allpe? "over all PEs" : "");

  ASSERT2(f.isAllocated());
  
  BoutReal result = f[f.region(rgn).begin()];
  
  for(const auto& i: f.region(rgn))
    if(f[i] > result)
      result = f[i];
  
  if(allpe) {
    // MPI reduce
    BoutReal localresult = result;
    MPI_Allreduce(&localresult, &result, 1, MPI_DOUBLE, MPI_MAX, BoutComm::get());
  }
  
  return result;
}

/////////////////////////////////////////////////////////////////////
// Friend functions

<<<<<<< HEAD
#define F3D_FUNC(name, func)                               \
  const Field3D name(const Field3D &f) {                   \
    TRACE(#name "(Field3D)");                     \
    /* Check if the input is allocated */                  \
    ASSERT1(f.isAllocated());                              \
    /* Define and allocate the output result */            \
    Field3D result(f.getMesh());			   \
    result.allocate();                                     \
    /* Loop over domain */                                 \
    for(const auto& d : result) {                                 \
      result[d] = func(f[d]);                              \
      /* If checking is set to 3 or higher, test result */ \
      ASSERT3(finite(result[d]));                          \
    }                                                      \
    result.setLocation(f.getLocation());                   \
    return result;                                         \
=======
#define F3D_FUNC(name, func)                                                             \
  const Field3D name(const Field3D &f) {                                                 \
    TRACE(#name "(Field3D)");                                                            \
    /* Check if the input is allocated */                                                \
    ASSERT1(f.isAllocated());                                                            \
    /* Define and allocate the output result */                                          \
    Field3D result(f.getMesh());                                                         \
    result.allocate();                                                                   \
    /* Loop over domain */                                                               \
    for (const auto &d : result) {                                                       \
      result[d] = func(f[d]);                                                            \
      /* If checking is set to 3 or higher, test result */                               \
      ASSERT3(finite(result[d]));                                                        \
    }                                                                                    \
    result.setLocation(f.getLocation());                                                 \
    return result;                                                                       \
>>>>>>> 492a11d1
  }

F3D_FUNC(sqrt, ::sqrt);
F3D_FUNC(abs, ::fabs);

F3D_FUNC(exp, ::exp);
F3D_FUNC(log, ::log);

F3D_FUNC(sin, ::sin);
F3D_FUNC(cos, ::cos);
F3D_FUNC(tan, ::tan);

F3D_FUNC(sinh, ::sinh);
F3D_FUNC(cosh, ::cosh);
F3D_FUNC(tanh, ::tanh);

const Field3D filter(const Field3D &var, int N0) {
  TRACE("filter(Field3D, int)");
  
  ASSERT1(var.isAllocated());

<<<<<<< HEAD
  Mesh * msh = var.getMesh();

  int ncz = msh->LocalNz;
  Array<dcomplex> f(ncz/2 + 1);

  Field3D result(msh);
  result.allocate();
  
  for(int jx=0;jx<msh->LocalNx;jx++) {
    for(int jy=0;jy<msh->LocalNy;jy++) {
=======
  Mesh *localmesh = var.getMesh();

  int ncz = localmesh->LocalNz;
  Array<dcomplex> f(ncz/2 + 1);

  Field3D result(localmesh);
  result.allocate();

  for (int jx = 0; jx < localmesh->LocalNx; jx++) {
    for (int jy = 0; jy < localmesh->LocalNy; jy++) {
>>>>>>> 492a11d1

      rfft(&(var(jx, jy, 0)), ncz, f.begin()); // Forward FFT

      for(int jz=0;jz<=ncz/2;jz++) {
	
	if(jz != N0) {
	  // Zero this component
	  f[jz] = 0.0;
	}
      }

      irfft(f.begin(), ncz, &(result(jx, jy, 0))); // Reverse FFT
    }
  }
  
#ifdef TRACK
  result.name = "filter("+var.name+")";
#endif
  
  result.setLocation(var.getLocation());

  return result;
}

// Fourier filter in z
const Field3D lowPass(const Field3D &var, int zmax) {
  TRACE("lowPass(Field3D, %d)", zmax);

  ASSERT1(var.isAllocated());

<<<<<<< HEAD
  Mesh * msh = var.getMesh();
  int ncz = msh->LocalNz;
  
=======
  Mesh *localmesh = var.getMesh();
  int ncz = localmesh->LocalNz;

>>>>>>> 492a11d1
  // Create an array 
  Array<dcomplex> f(ncz/2 + 1);
  
  if((zmax >= ncz/2) || (zmax < 0)) {
    // Removing nothing
    return var;
  }

<<<<<<< HEAD
  Field3D result(msh);
  result.allocate();
  
  for(int jx=0;jx<msh->LocalNx;jx++) {
    for(int jy=0;jy<msh->LocalNy;jy++) {
=======
  Field3D result(localmesh);
  result.allocate();

  for (int jx = 0; jx < localmesh->LocalNx; jx++) {
    for (int jy = 0; jy < localmesh->LocalNy; jy++) {
>>>>>>> 492a11d1
      // Take FFT in the Z direction
      rfft(&(var(jx,jy,0)), ncz, f.begin());
      
      // Filter in z
      for(int jz=zmax+1;jz<=ncz/2;jz++)
	f[jz] = 0.0;

      irfft(f.begin(), ncz, &(result(jx,jy,0))); // Reverse FFT
    }
  }
  
  result.setLocation(var.getLocation());

  return result;
}

// Fourier filter in z with zmin
const Field3D lowPass(const Field3D &var, int zmax, int zmin) {
  TRACE("lowPass(Field3D, %d, %d)", zmax, zmin);

  ASSERT1(var.isAllocated());
<<<<<<< HEAD
  Mesh * msh = var.getMesh();

  int ncz = msh->LocalNz;
=======
  Mesh *localmesh = var.getMesh();

  int ncz = localmesh->LocalNz;
>>>>>>> 492a11d1
  Array<dcomplex> f(ncz/2 + 1);
 
  if(((zmax >= ncz/2) || (zmax < 0)) && (zmin < 0)) {
    // Removing nothing
    return var;
  }

<<<<<<< HEAD
  Field3D result(msh);
  result.allocate();
  
  for(int jx=0;jx<msh->LocalNx;jx++) {
    for(int jy=0;jy<msh->LocalNy;jy++) {
=======
  Field3D result(localmesh);
  result.allocate();

  for (int jx = 0; jx < localmesh->LocalNx; jx++) {
    for (int jy = 0; jy < localmesh->LocalNy; jy++) {
>>>>>>> 492a11d1
      // Take FFT in the Z direction
      rfft(&(var(jx,jy,0)), ncz, f.begin());
      
      // Filter in z
      for(int jz=zmax+1;jz<=ncz/2;jz++)
	f[jz] = 0.0;

      // Filter zonal mode
      if(zmin==0) {
	f[0] = 0.0;
      }
      irfft(f.begin(), ncz, &(result(jx,jy,0))); // Reverse FFT
    }
  }
  
  result.setLocation(var.getLocation());
  
  return result;
}

/* 
 * Use FFT to shift by an angle in the Z direction
 */
void shiftZ(Field3D &var, int jx, int jy, double zangle) {
  TRACE("shiftZ");
  ASSERT1(var.isAllocated()); // Check that var has some data
  var.allocate(); // Ensure that var is unique
  
  int ncz = mesh->LocalNz;
  if(ncz == 1)
    return; // Shifting doesn't do anything
  
  Array<dcomplex> v(ncz/2 + 1);
  
  rfft(&(var(jx,jy,0)), ncz, v.begin()); // Forward FFT

  BoutReal zlength = mesh->coordinates()->zlength();
  // Apply phase shift
  for(int jz=1;jz<=ncz/2;jz++) {
    BoutReal kwave=jz*2.0*PI/zlength; // wave number is 1/[rad]
    v[jz] *= dcomplex(cos(kwave*zangle) , -sin(kwave*zangle));
  }

  irfft(v.begin(), ncz, &(var(jx,jy,0))); // Reverse FFT
}

void shiftZ(Field3D &var, double zangle) {
  for(int x=0;x<mesh->LocalNx;x++) 
    for(int y=0;y<mesh->LocalNy;y++)
      shiftZ(var, x, y, zangle);
}

bool finite(const Field3D &f) {
  TRACE("finite( Field3D )");

  if (!f.isAllocated()) {
    return false;
  }

  for (const auto &i : f) {
    if (!finite(f[i])) {
      return false;
    }
  }

  return true;
}

#if CHECK > 0
/// Check if the data is valid
void checkData(const Field3D &f)  {
  if(!f.isAllocated())
    throw BoutException("Field3D: Operation on empty data\n");
  
#if CHECK > 2
  //Do full checks
  for(const auto& d : f.region(RGN_NOBNDRY)) {
    if(!finite(f[d])) {
      throw BoutException("Field3D: Operation on non-finite data at [%d][%d][%d]\n", d.x, d.y, d.z);
    }
  }
#endif
}

void checkData(const BoutReal f) {
  if (!finite(f)){
    throw BoutException("BoutReal: Operation on non-finite data");
  }
}
#endif

const Field3D copy(const Field3D &f) {
  Field3D result = f;
  result.allocate();
  return result;
}

const Field3D floor(const Field3D &var, BoutReal f) {
  Field3D result = copy(var);
  
  for(const auto& d : result)
    if(result[d] < f)
      result[d] = f;
  
  return result;
}

Field2D DC(const Field3D &f) {
  TRACE("DC(Field3D)");

<<<<<<< HEAD
  Mesh * msh=f.getMesh();
  Field2D result(msh);
  result.allocate();

  for(int i=0;i<msh->LocalNx;i++)
    for(int j=0;j<msh->LocalNy;j++) {
      result(i,j) = 0.0;
      for(int k=0;k<msh->LocalNz;k++)
	result(i,j) += f(i,j,k);
      result(i,j) /= (msh->LocalNz);
=======
  Mesh *localmesh = f.getMesh();
  Field2D result(localmesh);
  result.allocate();

  for (int i = 0; i < localmesh->LocalNx; i++) {
    for (int j = 0; j < localmesh->LocalNy; j++) {
      result(i,j) = 0.0;
      for (int k = 0; k < localmesh->LocalNz; k++) {
        result(i,j) += f(i,j,k);
      }
      result(i, j) /= (localmesh->LocalNz);
>>>>>>> 492a11d1
    }
  }
  
  return result;
}
<|MERGE_RESOLUTION|>--- conflicted
+++ resolved
@@ -100,15 +100,9 @@
   boundaryIsSet = false;
 }
 
-<<<<<<< HEAD
-Field3D::Field3D(const Field2D& f)
-    : background(nullptr), Field(f.getMesh()), deriv(nullptr),
-      yup_field(nullptr), ydown_field(nullptr) {
-=======
 Field3D::Field3D(const Field2D &f)
     : background(nullptr), Field(f.getMesh()), deriv(nullptr), yup_field(nullptr),
       ydown_field(nullptr) {
->>>>>>> 492a11d1
 
   TRACE("Field3D: Copy constructor from Field2D");
 
@@ -124,13 +118,8 @@
   *this = f;
 }
 
-<<<<<<< HEAD
-Field3D::Field3D(const BoutReal val, Mesh * msh)
-    : background(nullptr), Field(msh), deriv(nullptr), yup_field(nullptr),
-=======
 Field3D::Field3D(const BoutReal val, Mesh *localmesh)
     : background(nullptr), Field(localmesh), deriv(nullptr), yup_field(nullptr),
->>>>>>> 492a11d1
       ydown_field(nullptr) {
 
   TRACE("Field3D: Copy constructor from value");
@@ -241,20 +230,13 @@
 }
 
 void Field3D::setLocation(CELL_LOC loc) {
-  bool stag = mesh->StaggerGrids;
-  if (this->fieldmesh)
-    stag=this->fieldmesh->StaggerGrids;
-  if (stag){
-    if(loc == CELL_VSHIFT)
-      throw BoutException("Field3D: CELL_VSHIFT cell location only makes sense for vectors");
-    
-    if(loc == CELL_DEFAULT)
-      loc = CELL_CENTRE;
-    
-    location = loc;
-  } else {
-    location = CELL_CENTRE;
-  }
+  if(loc == CELL_VSHIFT)
+    throw BoutException("Field3D: CELL_VSHIFT cell location only makes sense for vectors");
+  
+  if(loc == CELL_DEFAULT)
+    loc = CELL_CENTRE;
+  
+  location = loc;
 }
 
 CELL_LOC Field3D::getLocation() const {
@@ -791,11 +773,7 @@
     return pow(lhs, interp_to(rhs, lhs.getLocation()));
   }
 
-<<<<<<< HEAD
-  ASSERT1(lhs.getMesh()==rhs.getMesh());
-=======
   ASSERT1(lhs.getMesh() == rhs.getMesh());
->>>>>>> 492a11d1
   Field3D result(lhs.getMesh());
   result.allocate();
 
@@ -815,15 +793,9 @@
   // Check if the inputs are allocated
   ASSERT1(lhs.isAllocated());
   ASSERT1(rhs.isAllocated());
-<<<<<<< HEAD
-  ASSERT1(lhs.getMesh()==rhs.getMesh());
-
-  // Define and allocate the output result  
-=======
   ASSERT1(lhs.getMesh() == rhs.getMesh());
 
   // Define and allocate the output result
->>>>>>> 492a11d1
   Field3D result(lhs.getMesh());
   result.allocate();
 
@@ -840,13 +812,8 @@
 
 Field3D pow(const Field3D &lhs, const FieldPerp &rhs) {
   TRACE("pow(Field3D, FieldPerp)");
-<<<<<<< HEAD
-  
-  ASSERT1(lhs.getMesh()==rhs.getMesh());
-=======
 
   ASSERT1(lhs.getMesh() == rhs.getMesh());
->>>>>>> 492a11d1
   Field3D result(lhs.getMesh());
   result.allocate();
 
@@ -937,24 +904,6 @@
 /////////////////////////////////////////////////////////////////////
 // Friend functions
 
-<<<<<<< HEAD
-#define F3D_FUNC(name, func)                               \
-  const Field3D name(const Field3D &f) {                   \
-    TRACE(#name "(Field3D)");                     \
-    /* Check if the input is allocated */                  \
-    ASSERT1(f.isAllocated());                              \
-    /* Define and allocate the output result */            \
-    Field3D result(f.getMesh());			   \
-    result.allocate();                                     \
-    /* Loop over domain */                                 \
-    for(const auto& d : result) {                                 \
-      result[d] = func(f[d]);                              \
-      /* If checking is set to 3 or higher, test result */ \
-      ASSERT3(finite(result[d]));                          \
-    }                                                      \
-    result.setLocation(f.getLocation());                   \
-    return result;                                         \
-=======
 #define F3D_FUNC(name, func)                                                             \
   const Field3D name(const Field3D &f) {                                                 \
     TRACE(#name "(Field3D)");                                                            \
@@ -971,7 +920,6 @@
     }                                                                                    \
     result.setLocation(f.getLocation());                                                 \
     return result;                                                                       \
->>>>>>> 492a11d1
   }
 
 F3D_FUNC(sqrt, ::sqrt);
@@ -993,18 +941,6 @@
   
   ASSERT1(var.isAllocated());
 
-<<<<<<< HEAD
-  Mesh * msh = var.getMesh();
-
-  int ncz = msh->LocalNz;
-  Array<dcomplex> f(ncz/2 + 1);
-
-  Field3D result(msh);
-  result.allocate();
-  
-  for(int jx=0;jx<msh->LocalNx;jx++) {
-    for(int jy=0;jy<msh->LocalNy;jy++) {
-=======
   Mesh *localmesh = var.getMesh();
 
   int ncz = localmesh->LocalNz;
@@ -1015,7 +951,6 @@
 
   for (int jx = 0; jx < localmesh->LocalNx; jx++) {
     for (int jy = 0; jy < localmesh->LocalNy; jy++) {
->>>>>>> 492a11d1
 
       rfft(&(var(jx, jy, 0)), ncz, f.begin()); // Forward FFT
 
@@ -1046,15 +981,9 @@
 
   ASSERT1(var.isAllocated());
 
-<<<<<<< HEAD
-  Mesh * msh = var.getMesh();
-  int ncz = msh->LocalNz;
-  
-=======
   Mesh *localmesh = var.getMesh();
   int ncz = localmesh->LocalNz;
 
->>>>>>> 492a11d1
   // Create an array 
   Array<dcomplex> f(ncz/2 + 1);
   
@@ -1063,19 +992,11 @@
     return var;
   }
 
-<<<<<<< HEAD
-  Field3D result(msh);
-  result.allocate();
-  
-  for(int jx=0;jx<msh->LocalNx;jx++) {
-    for(int jy=0;jy<msh->LocalNy;jy++) {
-=======
   Field3D result(localmesh);
   result.allocate();
 
   for (int jx = 0; jx < localmesh->LocalNx; jx++) {
     for (int jy = 0; jy < localmesh->LocalNy; jy++) {
->>>>>>> 492a11d1
       // Take FFT in the Z direction
       rfft(&(var(jx,jy,0)), ncz, f.begin());
       
@@ -1097,15 +1018,9 @@
   TRACE("lowPass(Field3D, %d, %d)", zmax, zmin);
 
   ASSERT1(var.isAllocated());
-<<<<<<< HEAD
-  Mesh * msh = var.getMesh();
-
-  int ncz = msh->LocalNz;
-=======
   Mesh *localmesh = var.getMesh();
 
   int ncz = localmesh->LocalNz;
->>>>>>> 492a11d1
   Array<dcomplex> f(ncz/2 + 1);
  
   if(((zmax >= ncz/2) || (zmax < 0)) && (zmin < 0)) {
@@ -1113,19 +1028,11 @@
     return var;
   }
 
-<<<<<<< HEAD
-  Field3D result(msh);
-  result.allocate();
-  
-  for(int jx=0;jx<msh->LocalNx;jx++) {
-    for(int jy=0;jy<msh->LocalNy;jy++) {
-=======
   Field3D result(localmesh);
   result.allocate();
 
   for (int jx = 0; jx < localmesh->LocalNx; jx++) {
     for (int jy = 0; jy < localmesh->LocalNy; jy++) {
->>>>>>> 492a11d1
       // Take FFT in the Z direction
       rfft(&(var(jx,jy,0)), ncz, f.begin());
       
@@ -1236,18 +1143,6 @@
 Field2D DC(const Field3D &f) {
   TRACE("DC(Field3D)");
 
-<<<<<<< HEAD
-  Mesh * msh=f.getMesh();
-  Field2D result(msh);
-  result.allocate();
-
-  for(int i=0;i<msh->LocalNx;i++)
-    for(int j=0;j<msh->LocalNy;j++) {
-      result(i,j) = 0.0;
-      for(int k=0;k<msh->LocalNz;k++)
-	result(i,j) += f(i,j,k);
-      result(i,j) /= (msh->LocalNz);
-=======
   Mesh *localmesh = f.getMesh();
   Field2D result(localmesh);
   result.allocate();
@@ -1259,9 +1154,8 @@
         result(i,j) += f(i,j,k);
       }
       result(i, j) /= (localmesh->LocalNz);
->>>>>>> 492a11d1
-    }
-  }
-  
-  return result;
-}
+    }
+  }
+  
+  return result;
+}
