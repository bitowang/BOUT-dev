--- conflicted
+++ resolved
@@ -34,12 +34,8 @@
 #include <boundary_op.hxx>
 #include <boutexception.hxx>
 
-<<<<<<< HEAD
-Vector2D::Vector2D(Mesh * msh) : covariant(true), deriv(NULL),x(msh),y(msh),z(msh) { }
-=======
 Vector2D::Vector2D(Mesh *localmesh)
     : covariant(true), deriv(NULL), x(localmesh), y(localmesh), z(localmesh) {}
->>>>>>> 492a11d1
 
 Vector2D::Vector2D(const Vector2D &f) : x(f.x), y(f.y), z(f.z), covariant(f.covariant), deriv(NULL) { }
 
@@ -58,17 +54,10 @@
 
 void Vector2D::toCovariant() {  
   if(!covariant) {
-<<<<<<< HEAD
-    Mesh * msh = x.getMesh();
-    Field2D gx(msh), gy(msh), gz(msh);
-
-    Coordinates *metric = msh->coordinates();
-=======
     Mesh *localmesh = x.getMesh();
     Field2D gx(localmesh), gy(localmesh), gz(localmesh);
 
     Coordinates *metric = localmesh->coordinates();
->>>>>>> 492a11d1
 
     // multiply by g_{ij}
     gx = metric->g_11*x + metric->g_12*y + metric->g_13*z;
@@ -86,19 +75,11 @@
 void Vector2D::toContravariant() {  
   if(covariant) {
     // multiply by g^{ij}
-<<<<<<< HEAD
-    Mesh * msh = x.getMesh();
-    Field2D gx(msh), gy(msh), gz(msh);
-
-    Coordinates *metric = msh->coordinates();
-    
-=======
     Mesh *localmesh = x.getMesh();
     Field2D gx(localmesh), gy(localmesh), gz(localmesh);
 
     Coordinates *metric = localmesh->coordinates();
 
->>>>>>> 492a11d1
     gx = metric->g11*x + metric->g12*y + metric->g13*z;
     gy = metric->g12*x + metric->g22*y + metric->g23*z;
     gz = metric->g13*x + metric->g23*y + metric->g33*z;
@@ -114,11 +95,7 @@
 Vector2D* Vector2D::timeDeriv() {
   if(deriv == NULL) {
     deriv = new Vector2D(x.getMesh());
-<<<<<<< HEAD
-    
-=======
-
->>>>>>> 492a11d1
+
     // Check if the components have a time-derivative
     // Need to make sure that ddt(v.x) = ddt(v).x
     
@@ -344,26 +321,16 @@
 ////////////////// DOT PRODUCT ///////////////////
 
 const Field2D Vector2D::operator*(const Vector2D &rhs) const {
-<<<<<<< HEAD
-  Mesh * msh = x.getMesh();
-  Field2D result(msh);
-=======
   Mesh *localmesh = x.getMesh();
   Field2D result(localmesh);
->>>>>>> 492a11d1
 
   if(rhs.covariant ^ covariant) {
     // Both different - just multiply components
     result = x*rhs.x + y*rhs.y + z*rhs.z;
   }else {
     // Both are covariant or contravariant
-<<<<<<< HEAD
-    Coordinates *metric = msh->coordinates();
-    
-=======
     Coordinates *metric = localmesh->coordinates();
 
->>>>>>> 492a11d1
     if(covariant) {
       // Both covariant
       result = x*rhs.x*metric->g11 + y*rhs.y*metric->g22 + z*rhs.z*metric->g33;
