/**************************************************************************
 * Class for 2D vectors. Built on the Field2D class,
 * all operators relating to vectors are here (none in Field classes)
 *
 * As with Field2D, Vector2D are constant in z (toroidal angle) 
 *
 * B.Dudson, October 2007
 *
 **************************************************************************
 * Copyright 2010 B.D.Dudson, S.Farley, M.V.Umansky, X.Q.Xu
 *
 * Contact: Ben Dudson, bd512@york.ac.uk
 * 
 * This file is part of BOUT++.
 *
 * BOUT++ is free software: you can redistribute it and/or modify
 * it under the terms of the GNU Lesser General Public License as published by
 * the Free Software Foundation, either version 3 of the License, or
 * (at your option) any later version.
 *
 * BOUT++ is distributed in the hope that it will be useful,
 * but WITHOUT ANY WARRANTY; without even the implied warranty of
 * MERCHANTABILITY or FITNESS FOR A PARTICULAR PURPOSE.  See the
 * GNU Lesser General Public License for more details.
 *
 * You should have received a copy of the GNU Lesser General Public License
 * along with BOUT++.  If not, see <http://www.gnu.org/licenses/>.
 *
 **************************************************************************/

#include <globals.hxx>

#include <vector2d.hxx>
#include <boundary_op.hxx>
#include <boutexception.hxx>

<<<<<<< HEAD
Vector2D::Vector2D(Mesh * localmesh) : covariant(true), deriv(NULL),x(localmesh),y(localmesh),z(localmesh) { }
=======
Vector2D::Vector2D(Mesh *localmesh)
    : covariant(true), deriv(NULL), x(localmesh), y(localmesh), z(localmesh) {}
>>>>>>> fc87915e

Vector2D::Vector2D(const Vector2D &f) : x(f.x), y(f.y), z(f.z), covariant(f.covariant), deriv(NULL) { }

Vector2D::~Vector2D() {
  if(deriv != NULL) {
    // The ddt of the components (x.ddt) point to the same place as ddt.x
    // only delete once
    x.deriv = NULL;
    y.deriv = NULL;
    z.deriv = NULL;
    
    // Now delete them as part of the ddt vector
    delete deriv;
  }
}

void Vector2D::toCovariant() {  
  if(!covariant) {
<<<<<<< HEAD
    Mesh * localmesh = x.getMesh();
=======
    Mesh *localmesh = x.getMesh();
>>>>>>> fc87915e
    Field2D gx(localmesh), gy(localmesh), gz(localmesh);

    Coordinates *metric = localmesh->coordinates();

    // multiply by g_{ij}
    gx = metric->g_11*x + metric->g_12*y + metric->g_13*z;
    gy = metric->g_12*x + metric->g_22*y + metric->g_23*z;
    gz = metric->g_13*x + metric->g_23*y + metric->g_33*z;

    x = gx;
    y = gy;
    z = gz;
    
    covariant = true;
  }
}

void Vector2D::toContravariant() {  
  if(covariant) {
    // multiply by g^{ij}
<<<<<<< HEAD
    Mesh * localmesh = x.getMesh();
    Field2D gx(localmesh), gy(localmesh), gz(localmesh);

    Coordinates *metric = localmesh->coordinates();
    
=======
    Mesh *localmesh = x.getMesh();
    Field2D gx(localmesh), gy(localmesh), gz(localmesh);

    Coordinates *metric = localmesh->coordinates();

>>>>>>> fc87915e
    gx = metric->g11*x + metric->g12*y + metric->g13*z;
    gy = metric->g12*x + metric->g22*y + metric->g23*z;
    gz = metric->g13*x + metric->g23*y + metric->g33*z;

    x = gx;
    y = gy;
    z = gz;
    
    covariant = false;
  }
}

Vector2D* Vector2D::timeDeriv() {
  if(deriv == NULL) {
    deriv = new Vector2D(x.getMesh());
<<<<<<< HEAD
    
=======

>>>>>>> fc87915e
    // Check if the components have a time-derivative
    // Need to make sure that ddt(v.x) = ddt(v).x
    
    if(x.deriv != NULL) {
      // already set. Copy across then delete
      deriv->x = *(x.deriv);
      delete x.deriv;
    }
    if(y.deriv != NULL) {
      deriv->y = *(y.deriv);
      delete y.deriv;
    }
    if(z.deriv != NULL) {
      deriv->z = *(z.deriv);
      delete z.deriv;
    }
    x.deriv = &(deriv->x);
    y.deriv = &(deriv->y);
    z.deriv = &(deriv->z);
  }
  return deriv;
}

/***************************************************************
 *                         OPERATORS 
 ***************************************************************/

/////////////////// ASSIGNMENT ////////////////////

Vector2D & Vector2D::operator=(const Vector2D &rhs) {
  x = rhs.x;
  y = rhs.y;
  z = rhs.z;

  covariant = rhs.covariant;

  return *this;
}

Vector2D & Vector2D::operator=(const BoutReal val) {
  x = val;
  y = val;
  z = val;

  return *this;
}

////////////////// ADDITION //////////////////////

Vector2D & Vector2D::operator+=(const Vector2D &rhs) {
  if(rhs.covariant) {
    toCovariant();
  }else {
    toContravariant();
  }
  
  x += rhs.x;
  y += rhs.y;
  z += rhs.z;

  return *this;
}

///////////////// SUBTRACTION ////////////////////

const Vector2D Vector2D::operator-() const {
  Vector2D result = *this;

  result.x *= -1.0;
  result.y *= -1.0;
  result.z *= -1.0;

  return result;
}

Vector2D & Vector2D::operator-=(const Vector2D &rhs) {
  if(rhs.covariant) {
    toCovariant();
  }else {
    toContravariant();
  }
  
  x -= rhs.x;
  y -= rhs.y;
  z -= rhs.z;

  return *this;
}

//////////////// MULTIPLICATION //////////////////

Vector2D & Vector2D::operator*=(const BoutReal rhs) {
  x *= rhs;
  y *= rhs;
  z *= rhs;
  
  return *this;
}

Vector2D & Vector2D::operator*=(const Field2D &rhs) {
  x *= rhs;
  y *= rhs;
  z *= rhs;
  
  return *this;
}

/////////////////// DIVISION /////////////////////

Vector2D & Vector2D::operator/=(const BoutReal rhs) {
  x /= rhs;
  y /= rhs;
  z /= rhs;
  
  return *this;
}

Vector2D & Vector2D::operator/=(const Field2D &rhs) {
  x /= rhs;
  y /= rhs;
  z /= rhs;

  return *this;
}

///////////////// CROSS PRODUCT //////////////////

Vector2D & Vector2D::operator^=(const Vector2D &rhs) {
  Vector2D result(x.getMesh());

  // Make sure both vector components are covariant
  Vector2D rco = rhs;
  rco.toCovariant();
  toCovariant();

  Coordinates *metric = x.getMesh()->coordinates();

  // calculate contravariant components of cross-product
  result.x = (y*rco.z - z*rco.y)/metric->J;
  result.y = (z*rco.x - x*rco.z)/metric->J;
  result.z = (x*rco.y - y*rco.x)/metric->J;
  
  result.covariant = false;

  *this = result;

  return *this;
}

/***************************************************************
 *                      BINARY OPERATORS 
 ***************************************************************/

////////////////// ADDITION //////////////////////

const Vector2D Vector2D::operator+(const Vector2D &rhs) const {
  Vector2D result = *this;
  result += rhs;
  return result;
}

const Vector3D Vector2D::operator+(const Vector3D &rhs) const {
  return rhs+(*this);
}

///////////////// SUBTRACTION ////////////////////

const Vector2D Vector2D::operator-(const Vector2D &rhs) const {
  Vector2D result = *this;
  result -= rhs;
  return result;
}

const Vector3D Vector2D::operator-(const Vector3D &rhs) const {
  Vector3D result(x.getMesh());
  result = *this;
  result -= rhs;
  return result;
}

/////////////// MULTIPLICATION //////////////////

const Vector2D Vector2D::operator*(const BoutReal rhs) const {
  Vector2D result = *this;
  result *= rhs;
  return result;
}

const Vector2D Vector2D::operator*(const Field2D &rhs) const {
  Vector2D result = *this;
  result *= rhs;
  return result;
}

const Vector3D Vector2D::operator*(const Field3D &rhs) const {
  Vector3D result(x.getMesh());
  result = *this;
  result *= rhs;
  return result;
}

/////////////////// DIVISION /////////////////////

const Vector2D Vector2D::operator/(const BoutReal rhs) const {
  Vector2D result = *this;
  result /= rhs;
  return result;
}

const Vector2D Vector2D::operator/(const Field2D &rhs) const {
  Vector2D result = *this;
  result /= rhs;
  return result;
}

const Vector3D Vector2D::operator/(const Field3D &rhs) const {
  Vector3D result(x.getMesh());
  result = *this;
  result /= rhs;
  return result;
}

////////////////// DOT PRODUCT ///////////////////

const Field2D Vector2D::operator*(const Vector2D &rhs) const {
<<<<<<< HEAD
  Mesh * localmesh = x.getMesh();
=======
  Mesh *localmesh = x.getMesh();
>>>>>>> fc87915e
  Field2D result(localmesh);

  if(rhs.covariant ^ covariant) {
    // Both different - just multiply components
    result = x*rhs.x + y*rhs.y + z*rhs.z;
  }else {
    // Both are covariant or contravariant
    Coordinates *metric = localmesh->coordinates();
<<<<<<< HEAD
    
=======

>>>>>>> fc87915e
    if(covariant) {
      // Both covariant
      result = x*rhs.x*metric->g11 + y*rhs.y*metric->g22 + z*rhs.z*metric->g33;
      result += (x*rhs.y + y*rhs.x)*metric->g12
	+ (x*rhs.z + z*rhs.x)*metric->g13
	+ (y*rhs.z + z*rhs.y)*metric->g23;
    }else {
      // Both contravariant
      result = x*rhs.x*metric->g_11 + y*rhs.y*metric->g_22 + z*rhs.z*metric->g_33;
      result += (x*rhs.y + y*rhs.x)*metric->g_12
	+ (x*rhs.z + z*rhs.x)*metric->g_13
	+ (y*rhs.z + z*rhs.y)*metric->g_23;
    }
  }

  return result;
}

const Field3D Vector2D::operator*(const Vector3D &rhs) const {
  return rhs*(*this);
}

///////////////// CROSS PRODUCT //////////////////

const Vector2D Vector2D::operator^(const Vector2D &rhs) const {
  Vector2D result = *this;
  result ^= rhs;
  return result;
}

const Vector3D Vector2D::operator^(const Vector3D &rhs) const {
  return -1.0*rhs^(*this);
}

/***************************************************************
 *               NON-MEMBER OVERLOADED OPERATORS
 ***************************************************************/

const Vector2D operator*(const BoutReal lhs, const Vector2D &rhs) {
  return rhs*lhs;
}

const Vector2D operator*(const Field2D &lhs, const Vector2D &rhs) {
  return rhs*lhs;
}

const Vector3D operator*(const Field3D &lhs, const Vector2D &rhs) {
  return rhs*lhs;
}

/***************************************************************
 *               NON-MEMBER FUNCTIONS
 ***************************************************************/

// Return the magnitude of a vector
const Field2D abs(const Vector2D &v) {
  return sqrt(v*v);
}

/***************************************************************
 *               FieldData VIRTUAL FUNCTIONS
 ***************************************************************/

////////////////////////////////////////////////////////////
// Visitor pattern support

void Vector2D::accept(FieldVisitor &v) {
  v.accept(*this);
}

///////////////////// BOUNDARY CONDITIONS //////////////////

void Vector2D::applyBoundary(bool init)
{
  for(const auto& bndry : bndry_op)
    if ( !bndry->apply_to_ddt || init) // Always apply to the values when initialising fields, otherwise apply only if wanted
      bndry->apply(*this);
}

void Vector2D::applyTDerivBoundary()
{
  for(const auto& bndry : bndry_op)
    bndry->apply_ddt(*this);
}
<|MERGE_RESOLUTION|>--- conflicted
+++ resolved
@@ -34,12 +34,8 @@
 #include <boundary_op.hxx>
 #include <boutexception.hxx>
 
-<<<<<<< HEAD
-Vector2D::Vector2D(Mesh * localmesh) : covariant(true), deriv(NULL),x(localmesh),y(localmesh),z(localmesh) { }
-=======
 Vector2D::Vector2D(Mesh *localmesh)
     : covariant(true), deriv(NULL), x(localmesh), y(localmesh), z(localmesh) {}
->>>>>>> fc87915e
 
 Vector2D::Vector2D(const Vector2D &f) : x(f.x), y(f.y), z(f.z), covariant(f.covariant), deriv(NULL) { }
 
@@ -58,11 +54,7 @@
 
 void Vector2D::toCovariant() {  
   if(!covariant) {
-<<<<<<< HEAD
-    Mesh * localmesh = x.getMesh();
-=======
     Mesh *localmesh = x.getMesh();
->>>>>>> fc87915e
     Field2D gx(localmesh), gy(localmesh), gz(localmesh);
 
     Coordinates *metric = localmesh->coordinates();
@@ -83,19 +75,11 @@
 void Vector2D::toContravariant() {  
   if(covariant) {
     // multiply by g^{ij}
-<<<<<<< HEAD
-    Mesh * localmesh = x.getMesh();
-    Field2D gx(localmesh), gy(localmesh), gz(localmesh);
-
-    Coordinates *metric = localmesh->coordinates();
-    
-=======
     Mesh *localmesh = x.getMesh();
     Field2D gx(localmesh), gy(localmesh), gz(localmesh);
 
     Coordinates *metric = localmesh->coordinates();
 
->>>>>>> fc87915e
     gx = metric->g11*x + metric->g12*y + metric->g13*z;
     gy = metric->g12*x + metric->g22*y + metric->g23*z;
     gz = metric->g13*x + metric->g23*y + metric->g33*z;
@@ -111,11 +95,7 @@
 Vector2D* Vector2D::timeDeriv() {
   if(deriv == NULL) {
     deriv = new Vector2D(x.getMesh());
-<<<<<<< HEAD
-    
-=======
-
->>>>>>> fc87915e
+
     // Check if the components have a time-derivative
     // Need to make sure that ddt(v.x) = ddt(v).x
     
@@ -341,11 +321,7 @@
 ////////////////// DOT PRODUCT ///////////////////
 
 const Field2D Vector2D::operator*(const Vector2D &rhs) const {
-<<<<<<< HEAD
-  Mesh * localmesh = x.getMesh();
-=======
   Mesh *localmesh = x.getMesh();
->>>>>>> fc87915e
   Field2D result(localmesh);
 
   if(rhs.covariant ^ covariant) {
@@ -354,11 +330,7 @@
   }else {
     // Both are covariant or contravariant
     Coordinates *metric = localmesh->coordinates();
-<<<<<<< HEAD
-    
-=======
-
->>>>>>> fc87915e
+
     if(covariant) {
       // Both covariant
       result = x*rhs.x*metric->g11 + y*rhs.y*metric->g22 + z*rhs.z*metric->g33;
