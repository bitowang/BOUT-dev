--- conflicted
+++ resolved
@@ -823,12 +823,13 @@
     output.write("Monitor signalled to quit. Returning\n");
     return 1;
   }
-  
-  // Reset iteration and wall-time count
-<<<<<<< HEAD
-  rhs_ncalls = 0;
-  rhs_ncalls_i = 0;
-  rhs_ncalls_e = 0;
+
+  if ((iter%freqDefault) == 0){
+    // Reset iteration and wall-time count
+    rhs_ncalls = 0;
+    rhs_ncalls_i = 0;
+    rhs_ncalls_e = 0;
+  }
 
   if (abort){
     // User signalled to quit
@@ -839,14 +840,7 @@
     
     output.write("User signalled to quit. Returning\n");
     return 1;
-=======
-  if ((iter%freqDefault) == 0){
-    rhs_ncalls = 0;
-    rhs_ncalls_i = 0;
-    rhs_ncalls_e = 0;
->>>>>>> 62b9ea13
-  }
-  
+  }
   return 0;
 }
 
