/**************************************************************************
 * Karniadakis split-operator solver
 * 
 * Formulation from:
 * "GEM - An Energy Conserving Electromagnetic Gyrofluid Model"
 *  by Bruce D Scott. arXiv:physics/0501124v1 23 Jan 2005 
 *
 * Original paper:
 *   J. Comput. Phys. 97 (1991) p414-443
 * 
 * Always available, since doesn't depend on external library
 * 
 * Solves a system df/dt = S(f) + D(f)
 * 
 * where S is the RHS of each equation, and D is the diffusion terms
 * 
 **************************************************************************
 * Copyright 2010 B.D.Dudson, S.Farley, M.V.Umansky, X.Q.Xu
 *
 * Contact: Ben Dudson, bd512@york.ac.uk
 * 
 * This file is part of BOUT++.
 *
 * BOUT++ is free software: you can redistribute it and/or modify
 * it under the terms of the GNU Lesser General Public License as published by
 * the Free Software Foundation, either version 3 of the License, or
 * (at your option) any later version.
 *
 * BOUT++ is distributed in the hope that it will be useful,
 * but WITHOUT ANY WARRANTY; without even the implied warranty of
 * MERCHANTABILITY or FITNESS FOR A PARTICULAR PURPOSE.  See the
 * GNU Lesser General Public License for more details.
 *
 * You should have received a copy of the GNU Lesser General Public License
 * along with BOUT++.  If not, see <http://www.gnu.org/licenses/>.
 *
 **************************************************************************/

#include "karniadakis.hxx"

#include <boutcomm.hxx>
#include <msg_stack.hxx>
#include <output.hxx>

KarniadakisSolver::KarniadakisSolver(Options *options) : Solver(options), f1(nullptr) {
  canReset = true;  
}

KarniadakisSolver::~KarniadakisSolver() {
  if(f1 != nullptr){
    delete[] f1;
    delete[] f0;
    delete[] fm1;
    delete[] fm2;
    
    delete[] S0;
    delete[] Sm1;
    delete[] Sm2;
    delete[] D0;
  }
}

int KarniadakisSolver::init(int nout, BoutReal tstep) {
  TRACE("Initialising Karniadakis solver");
  
  /// Call the generic initialisation first
  if (Solver::init(nout, tstep))
    return 1;
  
  output << "\n\tKarniadakis solver\n";
 
  nsteps = nout; // Save number of output steps
  out_timestep = tstep;
  
  // Calculate number of variables
  nlocal = getLocalN();
  
  // Get total problem size
  int neq;
  if(MPI_Allreduce(&nlocal, &neq, 1, MPI_INT, MPI_SUM, BoutComm::get())) {
    output.write("\tERROR: MPI_Allreduce failed!\n");
    return 1;
  }
  
  output.write("\t3d fields = %d, 2d fields = %d neq=%d, local_N=%d\n",
	       n3Dvars(), n2Dvars(), neq, nlocal);
  
  // Allocate memory 
  
  f1 = new BoutReal[nlocal];
  f0 = new BoutReal[nlocal];
  fm1 = new BoutReal[nlocal];
  fm2 = new BoutReal[nlocal];
  
  S0 = new BoutReal[nlocal];
  Sm1 = new BoutReal[nlocal];
  Sm2 = new BoutReal[nlocal];
  
  D0 = new BoutReal[nlocal];
  
  first_time = true;

  // Put starting values into f0
  save_vars(f0);
  
  // Get options
  OPTION(options, timestep, tstep);
  
  // Make sure timestep divides into tstep
  
  // Number of sub-steps, rounded up
  nsubsteps = static_cast<int>(0.5 + tstep / timestep);

  output.write("\tNumber of substeps: %e / %e -> %d\n", tstep, timestep, nsubsteps);

<<<<<<< HEAD
  timestep = tstep / ((float) nsubsteps);
  
=======
  timestep = tstep / static_cast<BoutReal>(nsubsteps);

>>>>>>> ac011388
  return 0;
}

int KarniadakisSolver::run() {
  TRACE("KarniadakisSolver::run()");
  
  for(int i=0;i<nsteps;i++) {
    // Run through a fixed number of steps
    for(int j=0; j<nsubsteps; j++) {
      // Advance f0 -> f1
      take_step(timestep);
      
      // Cycle buffers
      BoutReal *tmp = fm2;
      fm2 = fm1;
      fm1 = f0;
      f0 = f1;
      f1 = tmp;
      
      tmp = Sm2;
      Sm2 = Sm1;
      Sm1 = S0;
      S0 = tmp;
      
      simtime += timestep;
      
      call_timestep_monitors(simtime, timestep);
    }
    iteration++;
    
    // Call RHS to communicate and get auxilliary variables
    load_vars(f0);
    run_rhs(simtime);
    
    /// Call the monitor function
    
    if(call_monitors(simtime, i, nsteps)) {
      // User signalled to quit
      break;
    }
    // Reset iteration and wall-time count
    rhs_ncalls = 0;
    rhs_ncalls_i = 0;
    rhs_ncalls_e = 0;
  }
  
  return 0;
}

void KarniadakisSolver::resetInternalFields(){
  //Make sure all other fields get reset
  first_time=true;

  //Copy fields into vector
  save_vars(f0);
}

void KarniadakisSolver::take_step(BoutReal dt) {
  // S0 = S(f0)
  
  load_vars(f0);
  run_convective(simtime);
  save_derivs(S0);
  
  if(first_time) {
    // Initialise values
    #pragma omp parallel for
    for(int i=0;i<nlocal;i++) {
    //fm1[i] = fm2[i] = f0[i];
      fm1[i] = f0[i] - dt*S0[i];
      fm2[i] = fm1[i] - dt*S0[i];
      Sm1[i] = Sm2[i] = S0[i];
    }
    first_time = false;
  }

  #pragma omp parallel for
  for(int i=0;i<nlocal;i++)
    f1[i] = (6./11.) * (3.*f0[i] - 1.5*fm1[i] + (1./3.)*fm2[i] + dt*(3.*S0[i] - 3.*Sm1[i] + Sm2[i]));
  
  // D0 = S(f0)
  load_vars(f0);
  run_diffusive(simtime);
  save_derivs(D0);
  
  // f1 = f1 + dt*D0
  #pragma omp parallel for
  for(int i=0;i<nlocal;i++)
    f1[i] += (6./11.) * dt*D0[i];
}<|MERGE_RESOLUTION|>--- conflicted
+++ resolved
@@ -113,13 +113,8 @@
 
   output.write("\tNumber of substeps: %e / %e -> %d\n", tstep, timestep, nsubsteps);
 
-<<<<<<< HEAD
-  timestep = tstep / ((float) nsubsteps);
-  
-=======
   timestep = tstep / static_cast<BoutReal>(nsubsteps);
 
->>>>>>> ac011388
   return 0;
 }
 
