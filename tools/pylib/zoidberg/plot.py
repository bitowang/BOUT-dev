--- conflicted
+++ resolved
@@ -39,43 +39,9 @@
                      Middle-click to clear added traces
     """
 
-<<<<<<< HEAD
-    colours = ["k", "b", "r", "g", "c", "m"]
-
-    # Check arguments are ok
-    if nplot is None and phi_slices is None:
-        raise ValueError("nplot and phi_slices cannot both be None")
-    if phi_slices is not None:
-        if min(phi_slices) < 0.0 or max(phi_slices) > grid.Ly:
-            raise ValueError("phi_slices must all be between 0.0 and grid.Ly ({Ly})"
-                             .format(Ly=grid.Ly))
-        # Make sure phi_slices is monotonically increasing
-        phi_slices = np.array(phi_slices)
-        phi_slices.sort()
-        # If phi_slices is given, then nplot is the number of slices
-        nplot = len(phi_slices)
-
-    # nplot equally spaced phi slices
-    if phi_slices is None:
-        phi_slices = np.linspace(0, grid.Ly, nplot, endpoint=False)
-
-    if nplot > len(colours):
-        colours += colours * np.floor(nplot/len(colours))
-
-    ########################################################
-    # Extend the domain from [0,grid.Ly] to [0,revs*grid.Ly]
-
-    phi_values = phi_slices[:]
-    for n in np.arange(1, revs):
-        phi_values = np.append(phi_values, n*grid.Ly + phi_values[:nplot])
-
-    phi_indices = np.arange(0, nplot * revs)
-    phi_indices = phi_indices.reshape( (revs, nplot) ).T
-=======
     if not plotting_available:
         warnings.warning("matplotlib not available, unable to plot")
         return
->>>>>>> ac011388
 
     # Get Poincare plot
     result, y_slices = fieldtracer.trace_poincare(magnetic_field, xpos, zpos, yperiod,
@@ -175,16 +141,6 @@
     yperiod = float(yperiod)
 
     # Go round toroidally cycles times
-<<<<<<< HEAD
-    phivals_hires = np.linspace(0, cycles*2*np.pi, num=y_res*cycles, endpoint=False)
-
-    xpos = grid.xcentre + 0.45*np.max(grid.xarray)
-
-    field_tracer = fieldtracer.FieldTracer(magnetic_field)
-    result_hires = field_tracer.follow_field_lines(xpos, grid.zcentre, phivals_hires)
-    # Get phivals_hires into [0,Ly]
-    phivals_hires_mod = np.mod(phivals_hires, grid.Ly)
-=======
     phivals_hires = np.linspace(0, cycles*yperiod, num=y_res*cycles, endpoint=False)
     
     xpos = np.asfarray(xpos)
@@ -195,7 +151,6 @@
 
     # Get phivals_hires into [0,yperiod]
     phivals_hires_mod = np.remainder(phivals_hires, yperiod)
->>>>>>> ac011388
     # There are cycles sets of field lines y_res points long each
     # and we also need to transpose for reasons
     phivals_hires_mod = phivals_hires_mod.reshape( (cycles, y_res) ).T
@@ -223,13 +178,10 @@
                      magnitude of B times 'width' [ None ]
     """
 
-<<<<<<< HEAD
-=======
     if not plotting_available:
         warnings.warning("matplotlib not available, unable to plot")
         return
 
->>>>>>> ac011388
     fig, ax = plt.subplots(1,1)
     full_slice = np.s_[:, y_slice, :]
 
