# Makefile for the reference and user manuals
TEXDIR=tex_files
VPATH=$(TEXDIR)
.PHONY:all clean sphinx html pdf old doxygen breathe-autogen

<<<<<<< HEAD
all: sphinx

sphinx:
	$(MAKE) -C sphinx
old: user_manual.pdf \
=======
# some distros may provide sphinx-build-3 and sphinx-build-2 instead
# of sphinx-build. An automatic check would be helpfull, but at least
# with this, it should be easy to change:
sphinx-build=sphinx-build

all: sphinx
manual: all
# set some shorter names
pdf: sphinx-pdf
html: sphinx-html
sphinx: sphinx-pdf

sphinx-pdf: 
	$(sphinx-build) -b latex sphinx/ build/
	cd build && latexmk -pdf BOUT
	test -e BOUT.pdf || ln -s build/BOUT.pdf .
	@echo "Documentation is available in `pwd`/BOUT.pdf"

sphinx-html:
	$(sphinx-build) -b html sphinx/ html/
	@echo "Documentation available in `pwd`/html/"

# Run doxygen, ignore if it fails (leading '-')
doxygen:
	-cd doxygen && doxygen Doxyfile

# Run breathe-apidoc, ignore if it fails (leading '-')
breathe-autogen: doxygen
	-breathe-apidoc -f -o sphinx/_breathe_autogen doxygen/bout/xml

old: old-pdf
old-pdf: user_manual.pdf \
>>>>>>> 06332447
	developer_manual.pdf \
	preconditioning.pdf \
	coordinates.pdf \
	BOUT_Gradperp_op.pdf

%.pdf: %.tex references.bib
	@cd $(TEXDIR) &&\
	pdflatex $(@F:.pdf=) &&\
	if [ $(@F:.pdf=) != BOUT_Gradperp_op ]; \
	then bibtex $(@F:.pdf=); \
	fi &&\
	makeindex $(@F:.pdf=) &&\
	pdflatex $(@F:.pdf=) &&\
	pdflatex $(@F:.pdf=) &&\
	mv *.pdf ./..
	@cd $(TEXDIR) &&\
	rm -f *.dvi *.aux *.out *.log *.toc *.idx *.ilg *.ind *.bbl *.blg

<<<<<<< HEAD
.PHONY:clean sphinx

=======
>>>>>>> 06332447
clean:
	@echo "Cleaning up..."
	@cd $(TEXDIR) &&\
	rm -f *.pdf *.dvi *.aux *.out *.log *.toc *.idx *.ilg *.ind *.bbl *.blg
	@rm -f *.pdf
	@rm -rf html/
	@rm -rf build/
	@rm -rf sphinx/_breathe_autogen/<|MERGE_RESOLUTION|>--- conflicted
+++ resolved
@@ -3,13 +3,6 @@
 VPATH=$(TEXDIR)
 .PHONY:all clean sphinx html pdf old doxygen breathe-autogen
 
-<<<<<<< HEAD
-all: sphinx
-
-sphinx:
-	$(MAKE) -C sphinx
-old: user_manual.pdf \
-=======
 # some distros may provide sphinx-build-3 and sphinx-build-2 instead
 # of sphinx-build. An automatic check would be helpfull, but at least
 # with this, it should be easy to change:
@@ -42,7 +35,6 @@
 
 old: old-pdf
 old-pdf: user_manual.pdf \
->>>>>>> 06332447
 	developer_manual.pdf \
 	preconditioning.pdf \
 	coordinates.pdf \
@@ -61,11 +53,6 @@
 	@cd $(TEXDIR) &&\
 	rm -f *.dvi *.aux *.out *.log *.toc *.idx *.ilg *.ind *.bbl *.blg
 
-<<<<<<< HEAD
-.PHONY:clean sphinx
-
-=======
->>>>>>> 06332447
 clean:
 	@echo "Cleaning up..."
 	@cd $(TEXDIR) &&\
