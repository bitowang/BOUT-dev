--- conflicted
+++ resolved
@@ -9,37 +9,6 @@
 #include <iostream>
 #include <iterator>
 #include <time.h>
-<<<<<<< HEAD
-#include <omp.h>
-
-// A simple iterator over a 3D set of indices
-class MeshIterator
-  : public std::iterator< std::forward_iterator_tag, Indices > {
-public:
-  /// Constructor. This would set ranges. Could depend on thread number
-  MeshIterator() : x(0), y(0), z(0), xstart(0), ystart(0), zstart(0) {
-    xend = mesh->LocalNx-1;
-    yend = mesh->LocalNy-1;
-    zend = mesh->LocalNz-1;
-  }
-
-  MeshIterator(int x, int y, int z) : x(x), y(y), z(z), xstart(0), ystart(0), zstart(0) {
-    xend = mesh->LocalNx-1;
-    yend = mesh->LocalNy-1;
-    zend = mesh->LocalNz-1;
-  }
-
-  /// The index variables, updated during loop
-  int x, y, z;
-
-  /// Increment operators
-  MeshIterator& operator++() { next(); return *this; }
-  MeshIterator& operator++(int) { next(); return *this; }
-
-  // Comparison operator
-  bool operator!=(const MeshIterator& rhs) const {
-    return (x != rhs.x) || (y != rhs.y) || (z != rhs.z);
-=======
 #include <vector>
 #include <iomanip>
 
@@ -57,7 +26,6 @@
       __VA_ARGS__;							\
     }									\
     times.push_back(steady_clock::now()-start);				\
->>>>>>> 76b14613
   }
 
 int main(int argc, char **argv) {
@@ -88,40 +56,6 @@
   BoutReal *bd = &b(0,0,0);
   BoutReal *rd = &result(0,0,0);
   
-<<<<<<< HEAD
-  // Loop over data so first test doesn't have a disadvantage from caching
-  for(int i=0;i<10;++i) {
-#pragma omp parallel for
-    for(int j=0;j<mesh->LocalNx*mesh->LocalNy*mesh->LocalNz;++j) {
-      rd[j] = ad[j] + bd[j];
-    }
-  }
-  
-  SteadyClock start1 = steady_clock::now();
-  int len = mesh->LocalNx*mesh->LocalNy*mesh->LocalNz;
-  for(int i=0;i<10;++i) {
-#pragma omp parallel for
-    for(int j=0;j<len;++j) {
-      rd[j] = ad[j] + bd[j];
-    }
-  }
-  Duration elapsed1 = steady_clock::now() - start1;
-
-  // Nested loops over block data
-  SteadyClock start2 = steady_clock::now();
-  for(int x=0;x<10;x++) {
-    for(int i=0;i<mesh->LocalNx;++i) {
-      for(int j=0;j<mesh->LocalNy;++j) {
-#pragma ivdep
-#pragma omp parallel for
-        for(int k=0;k<mesh->LocalNz;++k) {
-          result(i,j,k) = a(i,j,k) + b(i,j,k);
-        }
-      }
-    }
-  }
-  Duration elapsed2 = steady_clock::now() - start2;
-=======
   const int len = mesh->LocalNx*mesh->LocalNy*mesh->LocalNz;
 
   //Raw C loop
@@ -141,56 +75,9 @@
 		      }
 		    }
 		    );
->>>>>>> 76b14613
 
 
   // DataIterator using begin(), end()
-<<<<<<< HEAD
-  SteadyClock start4 = steady_clock::now();
-  for(int x=0;x<10;x++) {
-#pragma omp parallel
-    {
-    for(DataIterator i = std::begin(result), rend=std::end(result); i != rend; ++i){
-      result(i.x,i.y,i.z) = a(i.x,i.y,i.z) + b(i.x,i.y,i.z);
-    }
-    }
-  }
-  Duration elapsed4 = steady_clock::now() - start4;
-
-  // DataIterator with done()
-  SteadyClock start5 = steady_clock::now();
-  for(int x=0;x<10;x++) {
-#pragma omp parallel
-    {
-    for(DataIterator i = std::begin(result); !i.done() ; ++i){
-      result(i.x,i.y,i.z) = a(i.x,i.y,i.z) + b(i.x,i.y,i.z);
-    }
-    }
-  }
-  Duration elapsed5 = steady_clock::now() - start5;
-
-  // Range based for DataIterator with indices
-  SteadyClock start6 = steady_clock::now();
-  for(int x=0;x<10;x++) {
-    for(auto i : result){
-      result(i.x,i.y,i.z) = a(i.x,i.y,i.z) + b(i.x,i.y,i.z);
-    }
-  }
-  Duration elapsed6 = steady_clock::now() - start6;
-
-  // SingleDataIterator 
-  SteadyClock start7 = steady_clock::now();
-  for (int x=0;x<10;++x) {
-#pragma omp parallel
-    {
-#pragma ivdep
-    for(SingleDataIterator i = result.sdi_region(RGN_ALL); !i.done(); ++i){
-      result(i) = a(i) + b(i);
-    }
-    }
-  }
-  Duration elapsed7 = steady_clock::now() - start7;
-=======
   ITERATOR_TEST_BLOCK("DI begin/end",
 		    for(DataIterator i = std::begin(result), rend=std::end(result); i != rend; ++i){
 		      result(i.x,i.y,i.z) = a(i.x,i.y,i.z) + b(i.x,i.y,i.z);
@@ -203,7 +90,6 @@
 		      result(i.x,i.y,i.z) = a(i.x,i.y,i.z) + b(i.x,i.y,i.z);
 		    }
 		    );
->>>>>>> 76b14613
   
   // Range based for DataIterator with indices
   ITERATOR_TEST_BLOCK("C++11 range-based for",
@@ -262,30 +148,6 @@
       time_output << "\n";
     }
 
-<<<<<<< HEAD
-  // DataIterator over fields
-  SteadyClock start10 = steady_clock::now();
-  for(int x=0;x<10;x++)
-#pragma omp parallel
-{
-    for(DataIterator d = result.iterator(); !d.done(); d++)
-      result[d] = a[d] + b[d];
-}
-  Duration elapsed10 = steady_clock::now() - start10;
-  
-  output << "TIMING\n======\n";
-  output << "C loop                     : " << elapsed1.count() << std::endl;
-  output << "----- (x,y,z) indexing ----" << std::endl;
-  output << "Nested loops               : " << elapsed2.count() << std::endl;
-  output << "MeshIterator               : " << elapsed3.count() << std::endl;
-  output << "DataIterator (begin/end)   : " << elapsed4.count() << std::endl;
-  output << "DataIterator (begin/done)  : " << elapsed5.count() << std::endl;
-  output << "C++11 range-based for      : " << elapsed6.count() << std::endl;
-  output << "------ [i] indexing -------" << std::endl;
-  output << "Single index               : " << elapsed7.count() << std::endl;
-  output << "C++11 Range-based for      : " << elapsed9.count() << std::endl;
-  output << "DataIterator (done)        : " << elapsed10.count() << std::endl;
-=======
     time_output << std::setw(width) << BoutComm::size() << "\t";
     time_output << std::setw(width) << nthreads << "\t";
     time_output << std::setw(width) << NUM_LOOPS << "\t";
@@ -306,7 +168,6 @@
       time_output <<  std::setw(width) << names[i] << "\t" << times[i].count()/NUM_LOOPS << "\n";
     }
   };
->>>>>>> 76b14613
 
   BoutFinalise();
   return 0;
