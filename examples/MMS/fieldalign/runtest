--- conflicted
+++ resolved
@@ -14,12 +14,7 @@
 
 from os.path import join
 
-<<<<<<< HEAD
-import matplotlib.pyplot as plt
 import time
-
-=======
->>>>>>> a4945202
 MPIRUN = getmpirun()
 
 print("Making MMS test")
@@ -44,7 +39,6 @@
 
 i=0
 for dir in inputs:
-<<<<<<< HEAD
 	directory = "./"+dir
 	print("Running test in '%s'" % (directory))
 	
@@ -93,32 +87,34 @@
 	if order < 1.5:
 		print("=> FAILED\n")
 		success = False
+
+    try:
+        import matplotlib.pyplot as plt
+        # plot errors
+    
+        plt.figure()
 	
-	# plot errors
+        plt.plot(dx, error_2, '-o', label=r'$l^2$')
+        plt.plot(dx, error_inf, '-x', label=r'$l^\infty$')
 	
-	plt.figure()
+        plt.plot(dx, error_2[-1]*(dx/dx[-1])**order, '--', label="Order %.1f"%(order))
 	
-	plt.plot(dx, error_2, '-o', label=r'$l^2$')
-	plt.plot(dx, error_inf, '-x', label=r'$l^\infty$')
+        plt.legend(loc="upper left")
+        plt.grid()
 	
-	plt.plot(dx, error_2[-1]*(dx/dx[-1])**order, '--', label="Order %.1f"%(order))
+        plt.yscale('log')
+        plt.xscale('log')
 	
-	plt.legend(loc="upper left")
-	plt.grid()
+        plt.xlabel(r'Mesh spacing $\delta x$')
+        plt.ylabel("Error norm")
 	
-	plt.yscale('log')
-	plt.xscale('log')
+        plt.savefig(join(dir,"norm.pdf"))
 	
-	plt.xlabel(r'Mesh spacing $\delta x$')
-	plt.ylabel("Error norm")
+        #plt.show()
+        plt.close()
 	
-	plt.savefig(join(directory,"norm.pdf"))
-	
-	#plt.show()
-	plt.close()
-	
-	tot_error[i,:] = error_2
-	i = i + 1
+    except all:
+        pass
 
 plt.ylabel("Error norm")
 plt.grid()
@@ -138,90 +134,9 @@
 pickle.dump(inputs,f)
 f.close()
 
-  exit(0)
-else:
-  print(" => Some failed tests")
-  exit(1)
-=======
-    print("Running test in '%s'" % (dir))
-    
-    error_2   = []  # The L2 error (RMS)
-    error_inf = []  # The maximum error
-    
-    for nx in nxlist:
-        args = "-d "+dir+" nout="+str(nout)+" timestep="+str(timestep) + " mesh:ny="+str(nx)+" mesh:nz="+str(nx)
-        
-        print("  Running with " + args)
-        
-        # Delete old data
-        shell("rm "+dir+"/BOUT.dmp.*.nc")
-        
-        # Command to run
-        cmd = "./fieldalign "+args
-        # Launch using MPI
-        s, out = launch(cmd, runcmd=MPIRUN, nproc=nproc, pipe=True)
-        
-        # Save output to log file
-        f = open("run.log."+str(nx), "w")
-        f.write(out)
-        f.close()
-        
-        # Collect data
-        E_f = collect("E_f", tind=[nout,nout], path=dir,info=False)
-        
-        # Average error over domain, not including guard cells
-        l2 = sqrt(mean(E_f**2))
-        linf = max(abs( E_f ))
-        
-        error_2.append( l2 )
-        error_inf.append( linf )
-        
-        print("  -> Error norm: l-2 %f l-inf %f" % (l2, linf))
-
-    # Calculate grid spacing
-    dx = 1. / (array(nxlist) - 2.)
-
-    # Calculate convergence order
-    
-    order = log(error_2[-1] / error_2[-2]) / log(dx[-1] / dx[-2])
-    
-    print("Convergence order = %f" % (order))
-    if order < 1.5:
-        print("=> FAILED\n")
-        success = False
-
-    try:
-        import matplotlib.pyplot as plt
-        # plot errors
-    
-        plt.figure()
-    
-        plt.plot(dx, error_2, '-o', label=r'$l^2$')
-        plt.plot(dx, error_inf, '-x', label=r'$l^\infty$')
-    
-        plt.plot(dx, error_2[-1]*(dx/dx[-1])**order, '--', label="Order %.1f"%(order))
-    
-        plt.legend(loc="upper left")
-        plt.grid()
-    
-        plt.yscale('log')
-        plt.xscale('log')
-    
-        plt.xlabel(r'Mesh spacing $\delta x$')
-        plt.ylabel("Error norm")
-    
-        plt.savefig(join(dir,"norm.pdf"))
-
-        #plt.show()
-        plt.close()
-
-    except all:
-        pass
-
 if success:
     print(" => All tests passed")
     exit(0)
 else:
     print(" => Some failed tests")
     exit(1)
->>>>>>> a4945202
