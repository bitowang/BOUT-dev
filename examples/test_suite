--- conflicted
+++ resolved
@@ -15,13 +15,8 @@
          "test-cyclic", "test-invpar", "test-smooth", "test-gyro",
          "test-delp2", "test-griddata", "test-initial",
          "MMS/diffusion","MMS/wave-1d","MMS/wave-1d-y",
-<<<<<<< HEAD
-         "test-minmax",
-         "drift-instability", 'interchange-instability']
-=======
          "drift-instability", 'interchange-instability',
-         "test-code-style"]
->>>>>>> 61587a43
+         "test-minmax","test-code-style"]
 
 ##################################################################
 
