--- conflicted
+++ resolved
@@ -1,13 +1,10 @@
 *.dmp.*
 *.log.*
 *.restart.*
-<<<<<<< HEAD
 
 *.pdf
 
-=======
 BOUT.settings
->>>>>>> d867478b
 gas_compress
 2fluid
 mhd
