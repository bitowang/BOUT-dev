#!/usr/bin/env python3
# -*- coding: utf-8 -*-
#
# Run the test suite, report failures
#
# To set command for running parallel jobs, define environment variable
# e.g. for bash
# export MPIRUN="mpirun -np"
# export MPIRUN="aprun -n"

from __future__ import print_function
import os
import sys
import time
from boututils.run_wrapper import shell

sys.path.append('..')
from requirements import Requirements
requirements = Requirements();
requirements.add('make',False)


##################################################################

# Get list of directories containing test cases
tests=[]
with open('test_suite_list') as testfile:
    for test in testfile:
        test=test.strip()
        if test.startswith("#"):
            pass
        else:
            tests.append(test)

##################################################################

if "--get-list" in sys.argv:
    for test in tests:
        req_met, req_expr = requirements.check(test+"/runtest")
        if req_met:
            print(test)
    exit(0)

savepath = os.getcwd() # Save current working directory
npassed = 0
nfailed = 0
total = len(tests)
failed = []

start_time = time.time()

print("======= Starting {0} tests ========".format(savepath.split("/")[-1]))
print("Running {0} tests".format(total))

longest=max([len(s) for s in tests])
output='%-'+str(longest+1)+'s'
for t in tests:
    os.chdir(t)

<<<<<<< HEAD
    # Check requirements
    req_met, req_expr = requirements.check("./runtest")
    if not req_met:
        print("S - {0} - {1} => False".format(t, req_expr))
        sys.stdout.flush()
        os.chdir(savepath)
        continue
=======
    print(output%t,end='')
    sys.stdout.flush() # Make sure name is flushed
>>>>>>> c32dc624

    start_time_ = time.time()
    # Run test, piping stdout so it is not sent to console
    status,out = shell("./runtest", pipe=True)

    if status != 0:
        # ❌ Failed
        print(u"\u274C", end='') # No newline
        nfailed = nfailed + 1
        failed.append((t, out))
    else:
        # ✓ Passed
        print(u"\u2713", end='') # No newline
        npassed = npassed + 1

<<<<<<< HEAD
    print(" %7.3f s - %s"%(time.time() - start_time_,t))
    sys.stdout.flush() # Make sure '✓' or '❌' is flushed
=======
    print(" %7.3f s "%(time.time() - start_time_))
    sys.stdout.flush() # Make sure '.' or 'F' is flushed
>>>>>>> c32dc624
    os.chdir(savepath)

elapsed_time = time.time() - start_time

print("\n")

if nfailed > 0:
    print("======= FAILURES ========")
    for test, output in failed:
        # Note: need Unicode string in case output contains unicode
        print(u"\n----- {0} -----\n{1}".format(test, output))

    print("======= {0} failed in {1:.2f} seconds ========".format(nfailed, elapsed_time))

    sys.exit(1)

else:
    print("======= All tests passed in {0:.2f} seconds =======".format(elapsed_time))<|MERGE_RESOLUTION|>--- conflicted
+++ resolved
@@ -57,18 +57,15 @@
 for t in tests:
     os.chdir(t)
 
-<<<<<<< HEAD
+    print(output%t,end='')
+    sys.stdout.flush() # Make sure name is flushed
     # Check requirements
     req_met, req_expr = requirements.check("./runtest")
     if not req_met:
-        print("S - {0} - {1} => False".format(t, req_expr))
+        print("S - {0} => False".format(req_expr))
         sys.stdout.flush()
         os.chdir(savepath)
         continue
-=======
-    print(output%t,end='')
-    sys.stdout.flush() # Make sure name is flushed
->>>>>>> c32dc624
 
     start_time_ = time.time()
     # Run test, piping stdout so it is not sent to console
@@ -84,13 +81,8 @@
         print(u"\u2713", end='') # No newline
         npassed = npassed + 1
 
-<<<<<<< HEAD
-    print(" %7.3f s - %s"%(time.time() - start_time_,t))
+    print(" %7.3f s"%(time.time() - start_time_))
     sys.stdout.flush() # Make sure '✓' or '❌' is flushed
-=======
-    print(" %7.3f s "%(time.time() - start_time_))
-    sys.stdout.flush() # Make sure '.' or 'F' is flushed
->>>>>>> c32dc624
     os.chdir(savepath)
 
 elapsed_time = time.time() - start_time
