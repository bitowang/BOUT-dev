--- conflicted
+++ resolved
@@ -16,14 +16,7 @@
 MPIRUN=getmpirun()
 
 print("Making DataIterator test")
-<<<<<<< HEAD
 s, out = shell_safe("make > make.log",pipe=True)
-if s:
-  print("Failed to run make")
-  exit(s);
-=======
-s, out = launch_safe("make > make.log",pipe=True)
->>>>>>> d647dc0e
 
 flags = [""]
 #, "nsys=2", "nsys=5 periodic", "nsys=7 n=10"]
