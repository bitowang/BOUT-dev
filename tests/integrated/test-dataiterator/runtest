#!/usr/bin/env python

#
# Run the test, check it completed successfully
#

from __future__ import print_function
try:
  from builtins import str
except:
  pass
from boututils.run_wrapper import shell, shell_safe, launch_safe, getmpirun
from boutdata.collect import collect
from sys import stdout, exit

MPIRUN=getmpirun()

print("Making DataIterator test")
<<<<<<< HEAD
s, out = shell("make > make.log",pipe=True)
=======
s, out = launch_safe("make > make.log",pipe=True)
>>>>>>> 85beb8bf
if s:
  print("Failed to run make")
  exit(s);

flags = [""]
#, "nsys=2", "nsys=5 periodic", "nsys=7 n=10"]

code = 0 # Return code
for nproc in [1,2,4]:
  for mproc in [1,2,4,8]:
    cmd = "./test_dataiterator"

    print("   %d processors...." % (nproc))
    r = 0
    for f in flags:
        stdout.write("\tflags '"+f+"' ... ")

        shell("rm data/BOUT.dmp.* 2> err.log")

        # Run the case
        s, out = launch_safe(cmd+" "+f, runcmd=MPIRUN, nproc=nproc, pipe=True)
        f = open("run.log."+str(nproc)+"."+str(mproc), "w")
        f.write(out)
        f.close()
        r = r + 1
        if s:
          #stdout.write(out)
          code=1
          print("FAILED")
        else:
          
          # Find out if it worked
          #allpassed = collect("allpassed", path="data", info=False)
          #if allpassed:
          print("PASSED")
          #else:
          #  print("FAILED")
          #  code = 1

if code == 0:
    print(" => All data iteration tests passed")
else:
    print(" => Some failed tests")

exit(code)<|MERGE_RESOLUTION|>--- conflicted
+++ resolved
@@ -16,11 +16,7 @@
 MPIRUN=getmpirun()
 
 print("Making DataIterator test")
-<<<<<<< HEAD
-s, out = shell("make > make.log",pipe=True)
-=======
-s, out = launch_safe("make > make.log",pipe=True)
->>>>>>> 85beb8bf
+s, out = shell_safe("make > make.log",pipe=True)
 if s:
   print("Failed to run make")
   exit(s);
