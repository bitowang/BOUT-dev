#!/usr/bin/env python3

# Python script to run and analyse MMS test
#
# Outputs PDF figures in each subdirectory
# Checks that the convergence is 2nd order
# Exits with status 1 if any test failed

<<<<<<< HEAD
#requires: slow_tests

=======
>>>>>>> 95dd9836

from __future__ import division
from __future__ import print_function
from builtins import str

from boututils.run_wrapper import shell, shell_safe, launch_safe, getmpirun
from boutdata.collect import collect

from numpy import sqrt, max, abs, mean, array, log

from os.path import join

import matplotlib.pyplot as plt

MPIRUN = getmpirun()

print("Making MMS diffusion test")
shell_safe("make > make.log")

# List of input directories
inputs = [
    ("X", ["mesh:nx"])#,
    #("Y",["mesh:ny"]),
    #("XYZ", ["mesh:nx", "mesh:ny", "MZ"])
    ]

# List of NX values to use
nxlist = [8, 16, 32]#, 64]#, 128]#, 256, 512, 1024]

nout = 1

nproc = 2

success = True

for dir,sizes in inputs:
    print("Running test in '%s'" % (dir))

    error_2   = []  # The L2 error (RMS)
    error_inf = []  # The maximum error

    for nx in nxlist:
        #args = "-d "+dir+" nout="+str(nout)+" timestep="+str(timestep)+" solver:type=rk4 solver:timestep="+str(0.01*timestep/nx)
        args = "-d "+dir+" nout="+str(nout)
        for s in sizes:
            args += " "+s+"="+str(nx)

        print("  Running with " + args)

        # Delete old data
        shell("rm "+dir+"/BOUT.dmp.*.nc")

        # Command to run
        cmd = "./diffusion "+args
        # Launch using MPI
        s, out = launch_safe(cmd, runcmd=MPIRUN, nproc=nproc, pipe=True)

        # Save output to log file
        f = open("run.log."+str(nx), "w")
        f.write(out)
        f.close()

        # Collect data
        E_N = collect("E_N", tind=[nout,nout], path=dir,info=False)

        # Remove guard cells
        E_N = E_N[:,1:-1,:,:]

        # Average error over domain
        l2 = sqrt(mean(E_N**2))
        linf = max(abs( E_N ))

        error_2.append( l2 )
        error_inf.append( linf )

        print("  -> Error norm: l-2 %f l-inf %f" % (l2, linf))

    # Calculate grid spacing
    dx = 1. / (array(nxlist) - 2.)

    # Calculate convergence order

    order = log(error_2[-1] / error_2[-2]) / log(dx[-1] / dx[-2])
    print("Convergence order = %f" % (order))

    if order < 1.8 or order > 2.2:
        success = False
<<<<<<< HEAD
        print("=> FAILED\n")
    
=======

>>>>>>> 95dd9836
    # plot errors

    plt.figure()

    plt.plot(dx, error_2, '-o', label=r'$l^2$')
    plt.plot(dx, error_inf, '-x', label=r'$l^\infty$')

    plt.plot(dx, error_2[-1]*(dx/dx[-1])**order, '--', label="Order %.1f"%(order))

    plt.legend(loc="upper left")
    plt.grid()

    plt.yscale('log')
    plt.xscale('log')

    plt.xlabel(r'Mesh spacing $\delta x$')
    plt.ylabel("Error norm")

    plt.savefig(join(dir,"norm.pdf"))

    #plt.show()
    plt.close()

if success:
  print(" => All tests passed")
  exit(0)
else:
  print(" => Some failed tests")
  exit(1)<|MERGE_RESOLUTION|>--- conflicted
+++ resolved
@@ -6,11 +6,7 @@
 # Checks that the convergence is 2nd order
 # Exits with status 1 if any test failed
 
-<<<<<<< HEAD
 #requires: slow_tests
-
-=======
->>>>>>> 95dd9836
 
 from __future__ import division
 from __future__ import print_function
@@ -22,8 +18,6 @@
 from numpy import sqrt, max, abs, mean, array, log
 
 from os.path import join
-
-import matplotlib.pyplot as plt
 
 MPIRUN = getmpirun()
 
@@ -98,34 +92,35 @@
 
     if order < 1.8 or order > 2.2:
         success = False
-<<<<<<< HEAD
         print("=> FAILED\n")
-    
-=======
-
->>>>>>> 95dd9836
+ 
     # plot errors
 
-    plt.figure()
+    try:
+        import matplotlib.pyplot as plt
 
-    plt.plot(dx, error_2, '-o', label=r'$l^2$')
-    plt.plot(dx, error_inf, '-x', label=r'$l^\infty$')
+        plt.figure()
 
-    plt.plot(dx, error_2[-1]*(dx/dx[-1])**order, '--', label="Order %.1f"%(order))
+        plt.plot(dx, error_2, '-o', label=r'$l^2$')
+        plt.plot(dx, error_inf, '-x', label=r'$l^\infty$')
 
-    plt.legend(loc="upper left")
-    plt.grid()
+        plt.plot(dx, error_2[-1]*(dx/dx[-1])**order, '--', label="Order %.1f"%(order))
 
-    plt.yscale('log')
-    plt.xscale('log')
+        plt.legend(loc="upper left")
+        plt.grid()
 
-    plt.xlabel(r'Mesh spacing $\delta x$')
-    plt.ylabel("Error norm")
+        plt.yscale('log')
+        plt.xscale('log')
 
-    plt.savefig(join(dir,"norm.pdf"))
+        plt.xlabel(r'Mesh spacing $\delta x$')
+        plt.ylabel("Error norm")
 
-    #plt.show()
-    plt.close()
+        plt.savefig(join(dir,"norm.pdf"))
+
+        #plt.show()
+        plt.close()
+    except:
+        pass
 
 if success:
   print(" => All tests passed")
